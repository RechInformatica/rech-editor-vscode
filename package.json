--- conflicted
+++ resolved
@@ -179,18 +179,16 @@
                 "key": "ctrl+l"
             },
             {
-<<<<<<< HEAD
                 "key": "ctrl+f9",
                 "command": "workbench.action.tasks.runTask",
                 "args": "co"
-=======
+            },{
                 "command": "extension.copyLine",
                 "key": "F10"
             },
             {
                 "command": "extension.pasteLine",
                 "key": "F11"
->>>>>>> eb5bf50b
             }
         ]
     },
