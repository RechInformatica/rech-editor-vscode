{
	"name": "rech-editor-cobol",
	"displayName": "Rech COBOL",
	"description": "Edit Cobol files with Visual Studio Code",
<<<<<<< HEAD
	"version": "1.0.64",
=======
	"version": "1.0.67",
>>>>>>> 9aaf9b55
	"publisher": "rechinformatica",
	"engines": {
		"vscode": "^1.35.0"
	},
	"icon": "images/cobol.png",
	"license": "SEE LICENSE IN LICENSE.txt",
	"bugs": {
		"url": "https://github.com/RechInformatica/rech-editor-cobol/issues",
		"email": "infra@rech.com.br"
	},
	"repository": {
		"type": "git",
		"url": "https://github.com/RechInformatica/rech-editor-cobol.git"
	},
	"categories": [
		"Programming Languages",
		"Snippets",
		"Other"
	],
	"activationEvents": [
		"onLanguage:COBOL"
	],
	"main": "./out/extension.js",
	"types": "./out/extension.d.ts",
	"contributes": {
		"taskDefinitions": [
			{
				"type": "co",
				"properties": {
					"source": {
						"type": "string",
						"description": "Source to be compiled"
					}
				},
				"required": []
			}
		],
		"configuration": {
			"type": "object",
			"title": "Rech COBOL configurations",
			"properties": {
				"rech.editor.cobol.tabstops": {
					"type": "array",
					"items": {
						"type": "number",
						"title": "tabstops",
						"properties": {
							"tabstop": {
								"type": "number",
								"description": "tabstop"
							}
						}
					},
					"default": [
						0,
						7,
						11,
						19,
						29,
						34,
						50
					],
					"description": "COBOL tabstops"
				},
				"rech.editor.cobol.snippetsRepositories": {
					"type": "array",
					"description": "Repositories where JSON snippets are located."
				},
				"rech.editor.cobol.variableSuggestion": {
					"type": "boolean",
					"description": "Controls whether COBOL variable suggestion is allowed.",
					"default": true
				},
				"rech.editor.cobol.folding": {
					"type": "boolean",
					"description": "Controls whether COBOL folding is allowed.",
					"default": true
				},
				"rech.editor.cobol.log": {
					"type": "boolean",
					"description": "Controls whether Rech Cobol extension logging is active.",
					"default": false
				},
				"rech.editor.cobol.invertEspecialColorsInLightTheme": {
					"type": "boolean",
					"description": "Controls whether specials colors should be reversed when using a light theme.",
					"default": false
				},
				"rech.editor.cobol.especialColors": {
					"type": "object",
					"description": "Special color settings for terms interpreted by the Rech Cobol extension.",
					"default": {
						"rechdocToken": "#b294bb",
						"rechdocVariable": "#c5c8c6",
						"localScopeVariable": "#a3e4c1"
					}
				}
			}
		},
		"configurationDefaults": {
			"[COBOL]": {
				"files.autoGuessEncoding": false,
				"files.encoding": "windows1252",
				"editor.formatOnType": true,
				"editor.rulers": [
					120
				],
				"editor.detectIndentation": true,
				"editor.tabSize": 3,
				"editor.wordSeparators": "`~!@#$%^&*()=+[{]}\\|;:'\",.<>/?",
				"editor.trimAutoWhitespace": false,
				"editor.useTabStops": false,
				"editor.renderIndentGuides": false
			}
		},
		"languages": [
			{
				"id": "COBOL",
				"aliases": [
					"COBOL",
					"Cobol",
					"cobol"
				],
				"firstLine": ".*(\\$[sS][eE][tT]|[pP][rR][oO][gG][rR][aA][mM]\\-[iI][dD]|[iI][dD][eE][nN][tT][iI][fF][iI][cC][aA][tT][iI][oO][nN]).*",
				"extensions": [
					".cbl",
					".cob",
					".cpy",
					".cpb",
					".tpl"
				],
				"configuration": "./cobol.configuration.json"
			}
		],
		"grammars": [
			{
				"language": "COBOL",
				"scopeName": "source.cobol",
				"path": "./syntaxes/COBOL.tmLanguage.json"
			}
		],
		"snippets": [
			{
				"language": "COBOL",
				"path": "./snippets/cobol.json"
			}
		],
		"viewsContainers": {
			"activitybar": [
				{
					"id": "cobolflow",
					"title": "Cobol Flow",
					"icon": "images/flow.svg"
				}
			]
		},
		"views": {
			"cobolflow": [
				{
					"id": "cobolflowview",
					"name": "Cobol Flow View"
				}
			]
		},
		"menus": {
			"view/title": [
				{
					"command": "rech.editor.cobol.flowparser",
					"when": "view == cobolflowview",
					"group": "navigation"
				}
			],
			"view/item/context": [
				{
					"command": "rech.editor.cobol.gotoFlowLine",
					"when": "view == cobolflowview",
					"group": "inline"
				}
			],
			"editor/context": [
				{
					"command": "rech.editor.cobol.flowparser",
					"when": "editorTextFocus",
					"group": "navigation"

				}
			]
		},
		"commands": [
			{
				"command": "rech.editor.cobol.gotoFlowLine",
				"title": "Rech COBOL: Go to selected line in flow view",
				"enablement": "view == cobolflowview",
				"icon": {
					"dark": "images/goto-icon-dark.svg",
					"light": "images/goto-icon-light.svg"
				}
			},
			{
				"command": "rech.editor.cobol.flowparser",
				"title": "Rech COBOL: Analyze source code flow",
				"icon": {
					"dark": "images/flow-parser-dark.svg",
					"light": "images/flow-parser-light.svg"
				}
			},
			{
				"command": "rech.editor.cobol.cobolInsertStartComment",
				"title": "Rech COBOL: Inserts a '*>->' comment at the begginig of the current line"
			},
			{
				"command": "rech.editor.cobol.cobolInsertEndComment",
				"title": "Rech COBOL: Inserts a '<-<*' comment at the end of the current line"
			},
			{
				"command": "rech.editor.cobol.cobolInsertCommentLine",
				"title": "Rech COBOL: Inserts a new comment line starting with '*>->'"
			},
			{
				"command": "rech.editor.cobol.cobolInsertLineSeparator",
				"title": "Rech COBOL: Inserts Cobol-separator line comment"
			},
			{
				"command": "rech.editor.cobol.tab",
				"title": "Rech COBOL: Performs a tab and sets the cursor on the most appropriate Cobol column"
			},
			{
				"command": "rech.editor.cobol.revtab",
				"title": "Rech COBOL: Performs a reverse-tab and sets the cursor on the most appropriate Cobol column"
			},
			{
				"command": "rech.editor.cobol.findNextParagraph",
				"title": "Rech COBOL: Sets cursor on the previous paragraph declaration"
			},
			{
				"command": "rech.editor.cobol.findPreviousParagraph",
				"title": "Rech COBOL: Sets cursor on the next paragraph declaration"
			},
			{
				"command": "rech.editor.cobol.cursorPos51",
				"title": "Rech COBOL: Sets cursor at position 51"
			},
			{
				"command": "rech.editor.cobol.cursorPos12",
				"title": "Rech COBOL: Sets cursor at position 12"
			},
			{
				"command": "rech.editor.cobol.cursorPos30",
				"title": "Rech COBOL: Sets cursor at position 30"
			},
			{
				"command": "rech.editor.cobol.cursorPos20",
				"title": "Rech COBOL: Sets cursor at position 20"
			},
			{
				"command": "rech.editor.cobol.cursorPos35",
				"title": "Rech COBOL: Sets cursor at position 35"
			},
			{
				"command": "rech.editor.cobol.cursorPos08",
				"title": "Rech COBOL: Sets cursor at position 08"
			},
			{
				"command": "rech.editor.cobol.insertTodo",
				"title": "Rech COBOL: Inserts a Cobol 'TODO' comment line"
			},
			{
				"command": "rech.editor.cobol.cobolLineEndDot",
				"title": "Rech COBOL: Inserts a '.' at the end of the line if missing"
			},
			{
				"command": "rech.editor.cobol.cobolLineEndComma",
				"title": "Rech COBOL: Inserts a ',' at the end of the line if missing"
			},
			{
				"command": "rech.editor.cobol.cobolInvertMoveOperators",
				"title": "Rech COBOL: Invert variables on the 'move' command"
			},
			{
				"command": "rech.editor.cobol.centralizeComment",
				"title": "Rech COBOL: Centers Cobol comment"
			},
			{
				"command": "rech.editor.cobol.showElementProperties",
				"title": "Rech COBOL: Shows Cobol element properties"
			}
		],
		"keybindings": [
			{
				"command": "rech.editor.cobol.cobolInsertStartComment",
				"key": "alt+numpad_multiply",
				"when": "editorLangId == COBOL"
			},
			{
				"command": "rech.editor.cobol.cobolInsertEndComment",
				"key": "ctrl+shift+numpad_multiply",
				"when": "editorLangId == COBOL"
			},
			{
				"command": "rech.editor.cobol.cobolInsertCommentLine",
				"key": "alt+n",
				"when": "editorLangId == COBOL"
			},
			{
				"command": "rech.editor.cobol.cobolInsertLineSeparator",
				"key": "alt+numpad_subtract",
				"when": "editorLangId == COBOL"
			},
			{
				"command": "rech.editor.cobol.tab",
				"key": "tab",
				"when": "editorLangId == COBOL && !inSnippetMode"
			},
			{
				"command": "rech.editor.cobol.revtab",
				"key": "shift+tab",
				"when": "editorLangId == COBOL && !inSnippetMode"
			},
			{
				"command": "rech.editor.cobol.findNextParagraph",
				"key": "alt+k",
				"when": "editorLangId == COBOL"
			},
			{
				"command": "rech.editor.cobol.findPreviousParagraph",
				"key": "alt+shift+k",
				"when": "editorLangId == COBOL"
			},
			{
				"command": "rech.editor.cobol.cursorPos51",
				"key": "ctrl+1",
				"when": "editorLangId == COBOL"
			},
			{
				"command": "rech.editor.cobol.cursorPos12",
				"key": "ctrl+2",
				"when": "editorLangId == COBOL"
			},
			{
				"command": "rech.editor.cobol.cursorPos30",
				"key": "ctrl+3",
				"when": "editorLangId == COBOL"
			},
			{
				"command": "rech.editor.cobol.cursorPos20",
				"key": "ctrl+4",
				"when": "editorLangId == COBOL"
			},
			{
				"command": "rech.editor.cobol.cursorPos35",
				"key": "ctrl+5",
				"when": "editorLangId == COBOL"
			},
			{
				"command": "rech.editor.cobol.cursorPos08",
				"key": "ctrl+8",
				"when": "editorLangId == COBOL"
			},
			{
				"command": "rech.editor.cobol.insertTodo",
				"key": "ctrl+shift+d",
				"when": "editorLangId == COBOL"
			},
			{
				"command": "rech.editor.cobol.cobolLineEndDot",
				"key": "alt+oem_period",
				"when": "editorLangId == COBOL"
			},
			{
				"command": "rech.editor.cobol.cobolLineEndComma",
				"key": "alt+oem_comma",
				"when": "editorLangId == COBOL"
			},
			{
				"command": "rech.editor.cobol.cobolInvertMoveOperators",
				"key": "ctrl+alt+d",
				"when": "editorLangId == COBOL"
			},
			{
				"command": "rech.editor.cobol.showElementProperties",
				"key": "shift+alt+q",
				"when": "editorLangId == COBOL"
			}
		]
	},
	"scripts": {
		"vscode:prepublish": "npm run compile",
		"package": "vsce package --out F:/DIV/VSCode/extension/market/rech-editor-cobol/rech-editor-cobol.vsix",
		"compile": "npm run tslint && tsc -p ./",
		"compile:client": "tsc -p ./",
		"compile:server": "tsc -p ./",
		"watch:client": "tsc -watch -p ./",
		"watch:server": "tsc -watch -p ./",
		"postinstall": "node ./node_modules/vscode/bin/install",
		"test": "npm run compile && mocha -r ts-node/register ./src/test/**/*.test.ts",
		"tslint": "tslint --project tsconfig.json --config tslint.json"
	},
	"dependencies": {
		"@types/chai": "4.1.6",
		"@types/iconv-lite": "0.0.1",
		"@types/q": "^1.0.0",
		"chai": "4.2.0",
		"iconv-lite": "^0.4.24",
		"q": "^1.4.1",
		"ts-node": "^7.0.1",
		"tslint": "^5.14.0",
		"vscode-languageclient": "^4.1.4",
		"vscode-languageserver": "^4.1.3",
		"rech-ts-commons": "^1.0.0"
	},
	"devDependencies": {
		"@types/mocha": "^2.2.48",
		"@types/node": "^8.10.25",
		"mocha": "^5.2.0",
		"typescript": "^3.0.0",
		"vsce": "^1.53.0",
		"vscode": "^1.1.21"
	},
	"__metadata": {
		"id": "ab0c1faa-36ab-4b7d-ae3f-d8b9456b89fd",
		"publisherDisplayName": "rechinformatica",
		"publisherId": "bca70ba0-6bb8-40cf-9663-39e27de4febf"
	}
}<|MERGE_RESOLUTION|>--- conflicted
+++ resolved
@@ -2,11 +2,7 @@
 	"name": "rech-editor-cobol",
 	"displayName": "Rech COBOL",
 	"description": "Edit Cobol files with Visual Studio Code",
-<<<<<<< HEAD
-	"version": "1.0.64",
-=======
-	"version": "1.0.67",
->>>>>>> 9aaf9b55
+	"version": "1.0.68",
 	"publisher": "rechinformatica",
 	"engines": {
 		"vscode": "^1.35.0"
@@ -191,7 +187,6 @@
 					"command": "rech.editor.cobol.flowparser",
 					"when": "editorTextFocus",
 					"group": "navigation"
-
 				}
 			]
 		},
