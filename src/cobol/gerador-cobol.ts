'use babel';
import { Editor } from '../editor/editor';
import { RechPosition } from '../editor/rechposition';
import * as Colunas from './colunas';
import * as os from 'os';
import { isNull, isUndefined } from 'util';

export class GeradorCobol {
  editor: Editor;

  constructor() {
    this.editor = new Editor();
  }

  /**
   * Insert/toggle terminators dot/comma at end of line
   */
  endLineToggle(char: string) {
    let line = this.editor.getCurrentLine();
    let lastChar = line.charAt(line.length - 1);
    if (lastChar == char) {
      return;
    }
    // If line already ends with a terminator
    if (lastChar == '.' || lastChar == ',') {
      line = line.substr(0, line.length - 1) + char;
    } else {
      line = line + char;
    }
    // Replace current line with the new one mounted with the terminator
    this.editor.setCurrentLine(line);
  }

  /**
   * Invert operators of COBOL MOVE command in all selected lines
   */
  async invertMoveOperators() {
    this.editor.selectWholeLines();
    let selectedBuffer = this.editor.getSelectionBuffer();
    /**
     * Regex to find all COBOL MOVE commands in current selection. There are 4 elements between () used to replace
     *    1º - Spaces starting line. These keep the current indent level
     *    2º - 1st MOVE's operator. Used to invert with the 2nd MOVE's operator
     *    3º - 2nd MOVE's operator. Used to invert with the 1st MOVE's operator
     *    4º - Other elements endind line (dot/comma, inline comments and line break character)
     */
    let regex = /^( +)MOVE +([a-zA-Z0-9_\-\(\)]+) +TO +([a-zA-Z0-9_\-\(\)]+)(.*$)/gmi;
    let replacedBuffer = selectedBuffer[0].replace(regex, "$1MOVE $3 TO $2$4");
    await this.editor.replaceSelection(replacedBuffer);
    await this.editor.indent("N");
  }

  /**
<<<<<<< HEAD
   * Generate the SIM and NAO flag declaration
   */
  async flagGenerator() {
    // Verify if the current line is a variable declaration
    if (!await this.isVariableDeclaration()) {
      this.editor.showInformationMessage("Isso não é uma declaração de variável!");
      return;
    }
    // Save original position
    let originalCursors: RechPosition[] = this.editor.getCursors();
    // Find the first word column
    let wordcolumn = await this.firstWordColumn();
    // Get the line in focous
    let line = await this.editor.getCurrentLine();
    // Remove left whitespace
    line = line.trimLeft();
    // Remove duplicate whitespaces
    line = line.replace(/\s+/g, ' ');
    // Create a array with each word from the line
    let linesplitted = line.split(" ");
    // The variable name, the suffix of SIM value and the suffix of NAO value
    let varname, varsim, varnao = '';
    // Verify if is a FD file
    let regex = /.*(WREG)+.*/g;
    if (regex.test(this.editor.getCurrentFileBaseName())) {
      // Return the variable name with the prefix
      varname = linesplitted[1];
      // Indicate that between value name and sufix has not a hyphen
      varsim = 'SIM';
      varnao = 'NAO';
    } else {
      // Find where the prefix
      let posprefixo = linesplitted[1].indexOf("-");
      // Return the variable name without the prefix
      varname = linesplitted[1].substring(posprefixo + 1);
      // Indicate that between value name and sufix has a hyphen
      varsim = '-SIM';
      varnao = '-NAO';
    }
    // Insert 88 SIM value
    await this.editor.insertLineBelow();
    await this.gotoCol(wordcolumn + 3);
    await this.editor.type("88 " + varname + varsim);
    await this.gotoCol(Colunas.COLUNA_VALUE);
    await this.editor.type("VALUE IS 1.");
    // Insert 88 NAO value
    await this.editor.insertLineBelow();
    await this.gotoCol(wordcolumn + 3);
    await this.editor.type("88 " + varname + varnao);
    await this.gotoCol(Colunas.COLUNA_VALUE);
    await this.editor.type("VALUE IS 2.");
    // Return to original position
    this.editor.setCursors(originalCursors);
  }

  /**
=======
>>>>>>> c58a3f40
   * Paste clipboard in a new line wherever the cursor is
   */
  async pasteLine() {
    let cursor = this.editor.getCursors()[0];
    await this.editor.clipboardPaste();
    this.editor.setCursor(cursor.line, cursor.column);
  }

  /**
   * Insert a new line above, keeping the cursor in the same position
   */
  async newLineAbove() {
    let position = this.editor.getCursors()[0].column;
    await this.editor.insertLineAbove();
    // Somente realoca o cursor se a coluna original já não era zero.
    // Obs: insertLineAbove() já deixa o cursor posicionado na coluna 0
    if (position != 0) {
      await this.editor.setColumn(position);
    }
  }

  /**
   * Insert a comment line above
   */
  async insertCommentLine() {
    await this.editor.insertLineAbove();
    await this.editor.type("      *>-> ");
  }

  /**
   * Insert a comment line above with "TODO: <username> <current date>"
   */
  async insertCommentLineTodo() {
    await this.editor.insertLineAbove();
    await this.editor.type(`      *>-> TODO:(${os.userInfo().username} ${new Date().toLocaleDateString()}): `);
  }

  /**
   * Insert a comment statement starting current line
   */
  async insertStartComment() {
    await this.editor.setColumn(Colunas.AREA_A - 2);
    await this.editor.type("*>-> ");
  }

  /**
   * Insert a comment statement ending current line
   */
  async insertStartEndComment() {
    await this.editor.setColumn(Colunas.COLUNA_FIM - 4);
    await this.editor.type("<-<*");
  }

  /**
   * Insert a Cobol line separator
   */
  async insertLineSeparator() {
    let position = this.editor.getCursors()[0];
    await this.editor.insertLineAbove();
    await this.editor.type("      *>--------------------------------------------------------------------------------------------------------------<*");
    await this.editor.setCursorPosition(new RechPosition(position.line + 1, position.column));
  }


  /**
   * Centralize a cobol comment
   */
  async centralizeComment() {
    let lineText = this.editor.getCurrentLine();
    // Get the comment content
    let regexComment = /^\s*\*>.*/;
    let commentContent = lineText.match(regexComment);
    // Get the comment type (Ex.: *>, *>->)
    let regexCommentType = /\*>(->)*/;
    let startComment = lineText.match(regexCommentType);
    // Find if is a valid comment
    if (isNull(commentContent) || isNull(startComment)) return;
    // Get the comment delimiters
    let startCommentDelimiter = startComment[0];
    let endCommentDelimiter = startCommentDelimiter.split("").reverse().join("").replace(/>/g, "<");
    // Remove the end delimiter
    let regexCommentContent = /[^\>]*\b.*(\b|\B)/;
    commentContent = regexCommentContent.exec(commentContent[0].toString().replace(endCommentDelimiter, ""));
    // If not have any comment left
    if (isNull(commentContent)) return;
    // Remove trailing spaces
    let comment = commentContent[0].toString().trim();
    // Calculate the size of comment area
    let commentSizeMax = (Colunas.COLUNA_FIM - Colunas.AREA_A - startCommentDelimiter.length - endCommentDelimiter.length + 2);
    // Verify if need to apply highlight to comment
    if (!/[a-z]/.exec(commentContent.toString())) {
      comment = this.removeHighlight(comment);
      comment = this.addHighlight(comment, commentSizeMax);
    }
    // Mount the final comment
    comment = `      ${startCommentDelimiter}${" ".repeat((commentSizeMax - comment.length) / 2)}${comment}${" ".repeat(Math.ceil((commentSizeMax - comment.length) / 2))}${endCommentDelimiter}`;
    await this.editor.setCurrentLine(comment);
  }


  /**
    * Add Highlight from text
    */
  private addHighlight(comment: string, commentSizeMax: number): string {
    // Percent of comment size to limit the size of highlight
    const commentRatio = 0.7;
    let commentArea = commentSizeMax * commentRatio;
    // Try to apply the first highlight
    let commentUpper = comment.split('').join(' ').toUpperCase();
    if (commentUpper.length > commentArea) return comment;
    // Try to apply the second highlight
    comment = commentUpper;
    commentUpper = comment.split('').join(' ').toUpperCase();
    if (commentUpper.length < commentArea) comment = commentUpper;
    return comment;
  }

  /**
    * Remove Highlight from text
    */
  private removeHighlight(comment: string): string {
    let spaces = /\s+/.exec(comment);
    // Se a string não contem espaços
    if (isNull(spaces)) return comment;
    // Get greater space length
    let spaceLengthGreater = spaces.reduce((p, v) => (p.length > v.length ? v : p)).length;
    let spaceLengthLesser = spaces.reduce((p, v) => (p.length < v.length ? v : p)).length;
    // If comment don't have highlight
    if (spaceLengthGreater === 1) return comment;
    // Remove spaces from previous highlight
    let spaceLength = spaceLengthGreater === spaceLengthLesser ? spaceLengthGreater : spaceLengthGreater - 1;
    let spaceRegex = new RegExp(`\\s{${spaceLength}}`, "g");
    comment = comment.replace(spaceRegex, "");
    return comment;
  }

  /**
   * Inserts or removes dots in the end of the current line
   */
  async updateLineDots() {
    let originalPosotion = this.editor.getCursors()[0];
    let lineText = this.editor.getCurrentLine();
    if (lineText.length == Colunas.COLUNA_FIM && lineText.endsWith(".")) {
      this.removeDotsAtEnd();
    } else {
      this.fillLineWithDots();
    }
    await this.editor.setCursorPosition(originalPosotion);
  }

  /**
   * Removes dots in the end of the current line
   */
  private async removeDotsAtEnd() {
    let lineText = this.editor.getCurrentLine();
    while (lineText !== "" && lineText.endsWith(".")) {
      lineText = lineText.slice(0, -1);
    }
    await this.editor.setCurrentLine(lineText);
  }

  /**
   * Fills the end of the current line with dots
   */
  private async fillLineWithDots() {
    let lineText = this.editor.getCurrentLine().replace(/\s+$/, ''); // Removes trailling spaces
    var dots: string = "";
    var missingDotsNumber = Colunas.COLUNA_FIM - lineText.length;
    if (missingDotsNumber > 0) {
      for (var i = 1; i <= missingDotsNumber; i++) {
        dots = dots.concat(".");
      }
      await this.editor.setCurrentLine(lineText + dots);
    }
  }

<<<<<<< HEAD
  /**
   * Vai para a coluna do TO
   */
  private gotoColTo() {
    if (this.editor.getCurrentLineSize() < Colunas.COLUNA_B) {
      return this.gotoCol(Colunas.COLUNA_B);
    } else {
      if (this.editor.getCurrentLineSize() >= 31) {
        return this.gotoCol(Colunas.COLUNA_C);
      } else {
        return this.editor.type(" ");
      }
    }
  }

  /**
   * Vai para uma coluna
   */
  private gotoCol(coluna: number) {
    if (this.editor.getCurrentLineSize() < coluna - 1) {
      return this.editor.setColumn(coluna - 1);
    } else {
      return this.editor.type(" ");
    }
  }

  /**
   * Return indentation level (column) of current line
   */
  private currentIndentLevel() {
    // Get the line in focous
    return this.editor.getCurrentLine().search(/\S|$/);
  }

  /**
   * Validate if the current line is a cobol variable declaration
   */
  private async isVariableDeclaration() {
    // Get the line in focous
    let line = await this.editor.getCurrentLine();
    // Create a array with each word from the line
    let linesplitted = line.split(" ");
    // Find if the line is a variable declaration
    let vardeclaration = false;
    linesplitted.forEach(element => {
      if (element.toUpperCase() === "PIC") {
        vardeclaration = true;
      }
    });
    return vardeclaration;
  }
  /**
   *
   */
  private async firstWordColumn() {
    // Get the line in focous
    let line = await this.editor.getCurrentLine();
    // Find the first word column
    let firstWordColumn: number = line.search(/\S|$/) + 1;
    return firstWordColumn;
  }

=======
>>>>>>> c58a3f40
};<|MERGE_RESOLUTION|>--- conflicted
+++ resolved
@@ -51,65 +51,6 @@
   }
 
   /**
-<<<<<<< HEAD
-   * Generate the SIM and NAO flag declaration
-   */
-  async flagGenerator() {
-    // Verify if the current line is a variable declaration
-    if (!await this.isVariableDeclaration()) {
-      this.editor.showInformationMessage("Isso não é uma declaração de variável!");
-      return;
-    }
-    // Save original position
-    let originalCursors: RechPosition[] = this.editor.getCursors();
-    // Find the first word column
-    let wordcolumn = await this.firstWordColumn();
-    // Get the line in focous
-    let line = await this.editor.getCurrentLine();
-    // Remove left whitespace
-    line = line.trimLeft();
-    // Remove duplicate whitespaces
-    line = line.replace(/\s+/g, ' ');
-    // Create a array with each word from the line
-    let linesplitted = line.split(" ");
-    // The variable name, the suffix of SIM value and the suffix of NAO value
-    let varname, varsim, varnao = '';
-    // Verify if is a FD file
-    let regex = /.*(WREG)+.*/g;
-    if (regex.test(this.editor.getCurrentFileBaseName())) {
-      // Return the variable name with the prefix
-      varname = linesplitted[1];
-      // Indicate that between value name and sufix has not a hyphen
-      varsim = 'SIM';
-      varnao = 'NAO';
-    } else {
-      // Find where the prefix
-      let posprefixo = linesplitted[1].indexOf("-");
-      // Return the variable name without the prefix
-      varname = linesplitted[1].substring(posprefixo + 1);
-      // Indicate that between value name and sufix has a hyphen
-      varsim = '-SIM';
-      varnao = '-NAO';
-    }
-    // Insert 88 SIM value
-    await this.editor.insertLineBelow();
-    await this.gotoCol(wordcolumn + 3);
-    await this.editor.type("88 " + varname + varsim);
-    await this.gotoCol(Colunas.COLUNA_VALUE);
-    await this.editor.type("VALUE IS 1.");
-    // Insert 88 NAO value
-    await this.editor.insertLineBelow();
-    await this.gotoCol(wordcolumn + 3);
-    await this.editor.type("88 " + varname + varnao);
-    await this.gotoCol(Colunas.COLUNA_VALUE);
-    await this.editor.type("VALUE IS 2.");
-    // Return to original position
-    this.editor.setCursors(originalCursors);
-  }
-
-  /**
-=======
->>>>>>> c58a3f40
    * Paste clipboard in a new line wherever the cursor is
    */
   async pasteLine() {
@@ -286,69 +227,4 @@
     }
   }
 
-<<<<<<< HEAD
-  /**
-   * Vai para a coluna do TO
-   */
-  private gotoColTo() {
-    if (this.editor.getCurrentLineSize() < Colunas.COLUNA_B) {
-      return this.gotoCol(Colunas.COLUNA_B);
-    } else {
-      if (this.editor.getCurrentLineSize() >= 31) {
-        return this.gotoCol(Colunas.COLUNA_C);
-      } else {
-        return this.editor.type(" ");
-      }
-    }
-  }
-
-  /**
-   * Vai para uma coluna
-   */
-  private gotoCol(coluna: number) {
-    if (this.editor.getCurrentLineSize() < coluna - 1) {
-      return this.editor.setColumn(coluna - 1);
-    } else {
-      return this.editor.type(" ");
-    }
-  }
-
-  /**
-   * Return indentation level (column) of current line
-   */
-  private currentIndentLevel() {
-    // Get the line in focous
-    return this.editor.getCurrentLine().search(/\S|$/);
-  }
-
-  /**
-   * Validate if the current line is a cobol variable declaration
-   */
-  private async isVariableDeclaration() {
-    // Get the line in focous
-    let line = await this.editor.getCurrentLine();
-    // Create a array with each word from the line
-    let linesplitted = line.split(" ");
-    // Find if the line is a variable declaration
-    let vardeclaration = false;
-    linesplitted.forEach(element => {
-      if (element.toUpperCase() === "PIC") {
-        vardeclaration = true;
-      }
-    });
-    return vardeclaration;
-  }
-  /**
-   *
-   */
-  private async firstWordColumn() {
-    // Get the line in focous
-    let line = await this.editor.getCurrentLine();
-    // Find the first word column
-    let firstWordColumn: number = line.search(/\S|$/) + 1;
-    return firstWordColumn;
-  }
-
-=======
->>>>>>> c58a3f40
 };