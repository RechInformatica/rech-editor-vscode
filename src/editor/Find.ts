import { Path } from '../commons/path';
import { File } from '../commons/file';
import { Scan } from '../commons/Scan';
<<<<<<< HEAD
// import { TextEditor, TextLine, TextDocument } from 'vscode';
=======
import { TextEditor, TextLine, TextDocument } from 'vscode';
>>>>>>> 5295d8f4
import { ParserCobol } from '../cobol/parsercobol'
import { RechPosition } from './rechposition'

/**
 * Class to scan and find thing in editor
 */
export class Find {
  /** Busca próximos */
  static readonly FindNext = 1
  /** Busca Anteriores */
  static readonly FindPrevious = 2
  /** Editor text*/
  private text: string;

  /**
   * Constructor of Find
   * 
   * @param editor 
   */
  constructor(text: string) {
      this.text = text;
  }

/**
 * Find the declaration of the term
 * 
 * @param path 
 * @param term 
 */
  public findDeclaration(term: string, path: Path, cacheFileName: string, callbackSourceExpander?: () => Promise<any>): Promise<RechPosition> {
    return new Promise((resolve, reject) => {
      // Busca declaração no próprio documento
      let result = this.findDeclarationInBuffer(term, this.text);
      if (result) {
        resolve(result);
        return;
      }
      this.findDeclarationWithPreproc(term, path, cacheFileName, true, callbackSourceExpander).then((result) => {
        resolve(result);
      }).catch(() => {
        reject();  
      });
    });
  }

  /**
   * Find the declaration in atual buffer
   * 
   * @param term 
   * @param buffer 
   */
  private findDeclarationInBuffer(term: string, buffer: string): RechPosition | undefined {
    let parser = new ParserCobol();
    let result = undefined;
    new Scan(buffer).scan(new RegExp(term, 'gi'), (iterator: any) => {
      if (parser.isDeclaration(term, iterator.lineContent)) {
        result = new RechPosition(iterator.row, iterator.column);
        iterator.stop();
      }
    });
    return result;
  }

  /**
   * Find the declaration of term with preprocessed source
   * 
   * @param term
   * @param path 
   * @param cache 
   */
  private findDeclarationWithPreproc(term: string, path: Path, cacheFileName: string, cache: boolean, callbackSourceExpander?: () => Promise<any>): Promise<RechPosition> {
    return new Promise((resolve, reject) => {
      // Se o arquivo de cache não existe, não tenta ler dele
      if (!new File(cacheFileName).exists()) {
        cache=false;
      }
      // If must to use cache
      if (cache) {
        this.findDeclarationInPreprocessedSource(term, path, cacheFileName).then((result) => {
          resolve(result);
        }).catch(() => {
          // Try reprocess
          this.findDeclarationWithPreproc(term, path, cacheFileName, false, callbackSourceExpander).then((result) => {
            resolve(result);
          }).catch(() => {
            reject();
          });
        });
      } else {
        if (callbackSourceExpander) {
          callbackSourceExpander().then(() => {
            this.findDeclarationWithPreproc(term, path, cacheFileName, true).then((result) => {
              resolve(result);
            }).catch(() => {
              reject();
            });
          });
        }
      }
    }); 
  }

  /**
   * Find the declaration in the preprocessed source
   * 
   * @param term
   * @param path 
   * @param tmpFile 
   */
  private findDeclarationInPreprocessedSource(term: string, path: Path, tmpFile: string): Promise<RechPosition> {
    let parser = new ParserCobol();
    return new Promise((resolve, reject) => {
      new File(tmpFile).loadBuffer().then((buffers: string[]) => {
        let result = null;
        let buffer = buffers.toString();
        new Scan(buffer).scan(new RegExp(term, 'gi'), (iterator: any) => {
          if (parser.isDeclaration(term, iterator.lineContent)) {
            let match = <RegExpMatchArray> /.*\*\>\s+\d+\s+(\d+)(?:\s+(.+\....)\s+\(\d+\))?/.exec(iterator.lineContent);
            let line = parseInt(match[1]) - 1;
            let file = path.fullPath();
            if (match[2] != undefined) {
              file = match[2];
            }
            let column = iterator.column;
            // build the result
            result = new RechPosition(<number>line, <number>column, this.getFullPath(file, path.directory()));
            iterator.stop();
          }
        });
        if (result != null) {
          resolve(<RechPosition>result);
        } else {
          reject();
        }
      }).catch(() => {
        reject();
      });
    });
  }
  
  /**
   * Return the full path of a file
   */
  private getFullPath(file: string, preferredDirectory: string): string {
    if (new File(preferredDirectory + file).exists()) {
      return preferredDirectory + file;
    }
    return "F:\\SIGER\\DES\\FON\\" + file;
  }

  /**
   * Find the line positions of the regex
   * 
   * @param regex 
   * @param startLineToFind 
   */
  // public findPositions(regex: RegExp, direction: number, startLineToFind?:TextLine, returnFrst?: boolean): RechPosition[] | undefined {
    // let startLine = 0;
    // if (startLineToFind) {
    //   startLine = startLineToFind.lineNumber;
    // }
    // let document = this.editor.document;
    // // If direction next
    // if (direction == Find.FindNext){
    //   return this.findNextPositions(regex, startLine, document, returnFrst);
    // } else {
    // // If direction previous
    //   return this.findPreviousPositions(regex, startLine, document, returnFrst);
    // }
  // }

  /**
   * Find the next positions
   * 
   * @param regex 
   * @param startLine 
   * @param document 
   * @param returnFrst 
   */
  // private findNextPositions(regex: RegExp, startLine: number, document: TextDocument, returnFrst?: boolean): RechPosition[] | undefined {
    // let positionsToReturn = new Array<RechPosition>();
    // // If the start lina is greater than the last line of the document
    // if (startLine > document.lineCount){
    //   return;
    // }
    // for (let lineNumber = startLine; lineNumber < document.lineCount; lineNumber++) {
    //   let p = this.findMacherAtLine(regex, lineNumber, document);
    //   if (p) {
    //     positionsToReturn.push(p)
    //     if (returnFrst){
    //       break;
    //     }
    //   } 
    // }
    // if (positionsToReturn.length > 0) {
    //   return(positionsToReturn);
    // }
  // }

  /**
   * * Find the previous positions
   * 
   * @param regex 
   * @param startLine 
   * @param document 
   * @param returnFrst 
   */
  // private findPreviousPositions(regex: RegExp, startLine: number, document: TextDocument, returnFrst?: boolean): RechPosition[] | undefined {
    // let positionsToReturn = new Array<RechPosition>();
    // for (let lineNumber = startLine; lineNumber > 0; lineNumber--) {
    //   let p = this.findMacherAtLine(regex, lineNumber, document);
    //   if (p) {
    //     positionsToReturn.push(p)
    //     if (returnFrst){
    //       break;
    //     }
    //   } 
    // }
    // if (positionsToReturn.length > 0) {
    //   return(positionsToReturn);
    // }
  // }

  /**
   * Find the macher position at line
   * 
   * @param regex 
   * @param lineNumber 
   * @param document 
   */
  // private findMacherAtLine(regex: RegExp, lineNumber: number, document: TextDocument): RechPosition | undefined {
    // let lineText = document.lineAt(lineNumber);
    // let matcher = lineText.text.match(regex);
    // if (matcher) {
    //   //Temporariamente está retornando apenas a posição inicial da linha onde encontrou o conteúdo
    //   return new RechPosition(lineText.lineNumber, 1);
    // }
  // }

}<|MERGE_RESOLUTION|>--- conflicted
+++ resolved
@@ -1,11 +1,8 @@
 import { Path } from '../commons/path';
 import { File } from '../commons/file';
 import { Scan } from '../commons/Scan';
-<<<<<<< HEAD
 // import { TextEditor, TextLine, TextDocument } from 'vscode';
-=======
 import { TextEditor, TextLine, TextDocument } from 'vscode';
->>>>>>> 5295d8f4
 import { ParserCobol } from '../cobol/parsercobol'
 import { RechPosition } from './rechposition'
 
