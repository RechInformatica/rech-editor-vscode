import { Path } from '../commons/path';
import { TextEditor, window, Range, Selection, Position, OpenDialogOptions, Uri, commands, TextDocumentShowOptions, ViewColumn } from 'vscode';
import { Find } from './find';
import { Indenta } from '../indent/indent';
import * as path from 'path';

/**
 * Class to manipulate vscode editor
 */
export class Editor {
  private editor: TextEditor;

  constructor() {
    this.editor = <TextEditor>this.getActiveEditor();
  }

  /**
   * Returns the file path
   */
  getPath() {
    return new Path(this.editor.document.fileName).toString();
  }

  /**
  * Returns the document's text
  */
  getEditorBuffer() {
    return this.editor.document.getText();
  }

  /**
   * Returns the selected text
   */
  getSelectionBuffer() {
    let buffer: string[] = new Array();
    this.editor.selections.forEach(element => {
      buffer.push(this.getRangeBuffer(new Range(element.start, element.end)));
    });
    return buffer;
  }

  /**
   * Returns the range of the current selection
   */
  private getSelectionRange() {
    let range: Range[] = new Array();
    this.editor.selections.forEach(element => {
      range.push(new Range(element.start, element.end));
    });
    return range;
  }

  /**
   * 
   * Defines and editor multi selections
   */
  private setSelectionsRange(ranges: Range[]) {
    let selects: Selection[] = new Array();
    ranges.forEach(range => {
      selects.push(new Selection(range.start, range.end))
    });
    this.editor.selections = selects;
  }

  /**
  * Defines an editor selection
  */
  private setSelectionRange(range: Range) {
    this.editor.selection = new Selection(range.start, range.end);
  }

  /**
  * Returns the text of the specified range
  */
  private getRangeBuffer(range: Range) {
    return this.editor.document.getText(range);
  }

  /**
   * Changes the text found in the specified selection
   */
  replaceSelection(buffer: string) {
    return this.editor.edit(editBuilder => {
      this.editor.selections.forEach(element => {
        editBuilder.replace(element, buffer);
      });
    });
  }

  /**
   * Adjusts selection to select the whole line
   */
  selectWholeLines() {
    let ranges: Range[] = new Array();
    // Adjusts each range to fill whole line with selection
    this.getSelectionRange().forEach(range => {
      if (range.isEmpty || range.end.character != 0) {
        ranges.push(new Range(new Position(range.start.line, 0), new Position(range.end.line + 1, 0)));
      } else {
        ranges.push(new Range(new Position(range.start.line, 0), range.end));
      }
    });
    this.setSelectionsRange(ranges);
  }

  /**
   * Returns the current word
   */
  getCurrentWord() {
    let range = this.editor.document.getWordRangeAtPosition(this.editor.selection.start, /([a-zA-Z0-9_\\-])+/g);
    if (range === undefined) {
      return '';
    }
    return this.getRangeBuffer(range);
  }

  /**
   * Selects the current word
   */
  selectCurrentWord() {
    commands.executeCommand('cursorWordStartLeft');
    commands.executeCommand('cursorWordEndRightSelect');
  }

  /**
   * Return current line
   */
  getCurrentRow() {
    return this.editor.selection.start.line;
  }

  /**
   * Replaces current line with a string
   */
  setCurrentLine(text: String) {
    return this.editor.edit(editBuilder => {
      editBuilder.replace(new Range(new Position(this.editor.selection.start.line, 0), new Position(this.editor.selection.end.line + 1, 0)), text + "\n");
    });
  }

  /**
  * Returns the length of current line
  */
  getCurrentLineSize() {
    return this.getCurrentLine().replace(/ +$/, '').length;
  }

  /**
   * Returns the current line text
   */
  getCurrentLine() {
    return this.getLine(this.editor.selection.start.line);
  }

  /**
   * Returns the text of current line
   */
  getLine(lineIndex: number) {
    return this.editor.document.lineAt(lineIndex).text;
  }

  /**
   * Returns the current line text
   */
  private getCurrentLineNumber(add?: number) {
    if (add == undefined) {
      add = 0;
    }
    return this.editor.document.lineAt(this.editor.selection.start.line + add);
  }

  /**
   * Defines the cursor line and cloumn
   * 
   * @param line 
   * @param column 
   */
  setCursor(line: number, column: number) {
    this.setCursorPosition(new Position(line, column));
  }

  /**
   * Defines the cursor position
   * PS: works with multiple cursors
   * 
   * @param Positions 
   */
<<<<<<< HEAD
  private setCursors(positions: Position[]) {
=======
  setCursors(positions: Position[]) {
    let ranges: Range[] = new Array();
>>>>>>> 121e4cf5
    positions.forEach(position => {
        ranges.push(new Range(position, position));
    });
    this.setSelectionsRange(ranges);
  }

  /**
   * Defines the cursor position for internal usage since it depends on VSCode API
   */
  private setCursorPosition(cursor: Position) {
    let range = new Range(cursor, cursor);
    this.editor.revealRange(range, 2);
    return this.setSelectionRange(range);
  }

  /**
   * Returns positions of each existing cursors
   * PS: works with multiple cursors
   */
  // private getCursors() {
  //   let cursors: Position[] = new Array();
  //   this.editor.selections.forEach(cursor => {
  //     cursors.push(new Position(cursor.start.line, cursor.start.character));
  //   });
  //   return cursors;
  // }

  /**
   * Sets the cursor to a column, adding right spaces if necessary
   * PS: works with multiple cursors
   */
  async setColumn(column: number) {
    /* Insert the text into the selections from user */
    await this.editor.edit(editBuilder => {
      this.editor.selections.forEach(selection => {
        let size = this.getLine(selection.start.line).length;
        let diff = column - size;
        if (diff > 0) {
          editBuilder.insert(new Position(selection.start.line, size), " ".repeat(diff));
        }
      });
    });
    await commands.executeCommand('cursorLineStart');
    await commands.executeCommand('cursorMove', { to: 'right', value: column });
  }

  /**
  * Returns true if this file is a bat file
  */
  isBat() {
    return this.getPath().toLowerCase().endsWith(".bat");
  }

  /**
   * Returns true if this file is a ruby file
   */
  isRuby() {
    return this.getPath().toLowerCase().endsWith(".rb");
  }


  /**
   * Types a text in editor
   * 
   * @param text Text to insert in editor
   */
  type(text: string) {
    return this.insertText(text);
  }

  /**
   * Inserts a text in the current selection
   * PS: works with multiple cursors
   */
  insertText(text: string) {
    /* Insert the text into the selections from user */
    return this.editor.edit(editBuilder => {
      this.editor.selections.forEach(element => {
        editBuilder.insert(element.start, text);
      });
    });
  }

  /**
   * Moves the cursor down
   */
  moveDown() {
    commands.executeCommand('cursorDown');
  }

  /**
   * Moves the cursor up
   */
  moveUp() {
    commands.executeCommand('cursorUp');
  }

  /**
   * Shows open dialog for file selection
   * 
   * @param defaultDir default directory
   * @param callback callback function called for each selected file
   */
  showOpenDialog(defaultDir: string, callback: (file: string) => any) {
    let options: OpenDialogOptions = {
      openLabel: 'Abrir arquivo'
    };
    if (defaultDir) {
      options.defaultUri = Uri.file(defaultDir);
    }
    window.showOpenDialog(options).then(selectedFiles => {
      if (selectedFiles) {
        selectedFiles.forEach(currentFile => {
          callback(currentFile.fsPath);
        });
      }
    });
  }

  /**
   * Opens the specified file
   * 
   * @param file file to be opened
   * @param callback callback function executed after the file is opened
   */
  openFile(file: string, callback?: () => any) {
    let options: TextDocumentShowOptions = {
      viewColumn: ViewColumn.Active,
      preview: false
    }
    window.showTextDocument(Uri.file(file), options).then(() => {
      if (callback) {
        callback()
      }
    });
  }

  /**
   * Shows a warning message
   */
  showWarningMessage(message: string) {
    window.showWarningMessage(message);
  }

  /**
   * Shows an information message
   */
  showInformationMessage(message: string) {
    window.showInformationMessage(message);
  }

  /**
   * Copies the current selection to clipboard
   */
  clipboardCopy() {
    commands.executeCommand('editor.action.clipboardCopyAction');
  }

  /**
   * Pastes clipboard 
   */
  clipboardPaste() {
    commands.executeCommand('editor.action.clipboardPasteAction');
  }

  /**
   * Set cursor to start of line
   */
  cursorLineStart() {
    commands.executeCommand('cursorLineStart')
  }

  /**
   * Inserts a blank line above
   */
  insertLineAbove() {
    commands.executeCommand('editor.action.insertLineBefore');
    return commands.executeCommand('editor.action.trimTrailingWhitespace');
  }

  /**
   * Go to the next paragraph
   */
  findNextParagraph() {
    let positionsToReturn = new Find(this.editor).findPositions(/^\s{7}[\w\-]+\./g, Find.FindNext, this.getCurrentLineNumber(1), true);
    if (positionsToReturn) {
      this.setCursorPosition(new Position(positionsToReturn[0].line, 7));
    } else {
      this.showInformationMessage("Next paragraph not found");
    }
  }

  /**
   * Go to the previous paragraph
   */
  findPreviousParagraph() {
    let positionsToReturn = new Find(this.editor).findPositions(/^\s{7}[\w\-]+\./g, Find.FindPrevious, this.getCurrentLineNumber(-1), true);
    if (positionsToReturn) {
      this.setCursorPosition(new Position(positionsToReturn[0].line, 7));
    } else {
      this.showInformationMessage("Previous paragraph not found");
    }
  }

  /**
   * Go to the next blank line
   */
  findNextBlankLine() {
    // Find a next blank line
    let positionsToReturn = new Find(this.editor).findPositions(/^\s*$/g, Find.FindNext, this.getCurrentLineNumber(1), true);
    // If not found a blank line or the line found is the last line
    if (positionsToReturn == undefined || positionsToReturn[0].line >= (this.editor.document.lineCount - 1)) {
      this.showInformationMessage("Next blank line not found");
      return;
    }
    //Find the next line after a blank line with content
    positionsToReturn = new Find(this.editor).findPositions(/[^\s]/g, Find.FindNext, this.editor.document.lineAt(positionsToReturn[0].line), true);
    // If returned a position and the line found is not the last line from document
    if (positionsToReturn && positionsToReturn[0].line < (this.editor.document.lineCount - 1)) {
      this.setCursorPosition(new Position(positionsToReturn[0].line, 0));
    } else {
      this.showInformationMessage("Next blank line not found");
    }
  }

  /**
   * Go to the previous blank line
   */
  findPreviousBlankLine() {
    // Find a previous blank line
    let positionsToReturn = new Find(this.editor).findPositions(/^\s*$/g, Find.FindPrevious, this.getCurrentLineNumber(-1), true);
    // If not found a blank line or the line found is the last line
    if (positionsToReturn == undefined) {
      this.showInformationMessage("Previous blank line not found");
      return;
    }
    //Find the previous line before a blank line with content
    positionsToReturn = new Find(this.editor).findPositions(/[^\s]/g, Find.FindPrevious, this.editor.document.lineAt(positionsToReturn[0].line), true);
    // If returned a position and the line found is not the last line from document
    if (positionsToReturn) {
      this.setCursorPosition(new Position(positionsToReturn[0].line, 0));
    } else {
      this.showInformationMessage("Previous blank line not found");
    }
  }

  /**
  /**
   * Shows input box and executes the specified callback when Enter is pressed
   * 
   * @param placeholder text placeholder to be shown when no text is typed
   * @param prompt prompt message
   * @param callback callback executed when Enter is pressed
   * @param valuedef a default value to prefill in the input box
   */
  showInputBox(placeholder: string, prompt: string, callback: (info: string | undefined) => any, valuedef?: string,) {
    window.showInputBox({
      value: valuedef,
      placeHolder: placeholder,
      prompt: prompt
    }).then((info) => callback(info));
  }

  /**
   * Indent the selection Buffer
   */
  indent(alignment: string) {
    // Select whole lines of the selection range
    this.selectWholeLines();
    //Indent the selection range
    new Indenta().indenta(alignment, this.getSelectionBuffer(), this.getPath(), (buffer) => {
      this.replaceSelection(buffer.toString());
    }, (bufferErr) => { this.showWarningMessage(bufferErr); });
  }

  /**
   * Returns the basename of the file currently open in editor
   */
  getCurrentFileBaseName() {
    return path.basename(this.getCurrentFileName());
  }

  /**
   * Returns the full name of the file currently open in editor including it's directory
   */
  getCurrentFileName() {
    return this.editor.document.fileName;
  }

  /**
   * Close the active editor
   */
  closeActiveEditor(){
    commands.executeCommand('workbench.action.closeActiveEditor');
  }

  /**
   * TODO:
   * findFilePath
   * insertSnippetAboveCurrentLine
   * insertSnippetAboveCurrentLineNoIdent
   * scan
   * paste
   * gotoLineStart
   * gotoLineEnd
   * showFindAndReplaceDialog
   * findNext
   * findPrevious
   * backspace
   * currentLineReplace
   */

  /**
  * Returns the active editor
  */
  private getActiveEditor() {
    return window.activeTextEditor;
  }

}<|MERGE_RESOLUTION|>--- conflicted
+++ resolved
@@ -185,12 +185,8 @@
    * 
    * @param Positions 
    */
-<<<<<<< HEAD
-  private setCursors(positions: Position[]) {
-=======
-  setCursors(positions: Position[]) {
+ private setCursors(positions: Position[]) {
     let ranges: Range[] = new Array();
->>>>>>> 121e4cf5
     positions.forEach(position => {
         ranges.push(new Range(position, position));
     });
@@ -210,13 +206,13 @@
    * Returns positions of each existing cursors
    * PS: works with multiple cursors
    */
-  // private getCursors() {
-  //   let cursors: Position[] = new Array();
-  //   this.editor.selections.forEach(cursor => {
-  //     cursors.push(new Position(cursor.start.line, cursor.start.character));
-  //   });
-  //   return cursors;
-  // }
+  private getCursors() {
+    let cursors: Position[] = new Array();
+    this.editor.selections.forEach(cursor => {
+      cursors.push(new Position(cursor.start.line, cursor.start.character));
+    });
+    return cursors;
+  }
 
   /**
    * Sets the cursor to a column, adding right spaces if necessary
