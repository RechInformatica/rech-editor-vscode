--- conflicted
+++ resolved
@@ -481,11 +481,8 @@
    * @param path 
    */
   private FindDeclaration(term: string, path: Path, cacheFileName: string) {
-<<<<<<< HEAD
     new Find(this.editor.document.getText()).findDeclaration(term, path, cacheFileName, () => {
-=======
     new Find(this.editor).findDeclaration(term, path, cacheFileName, () => {
->>>>>>> 5295d8f4
       this.showInformationMessage("preprocessing " + path);
         Editor.sourceExpander.setPath(path).buildCommandLine(["-scc", "-sco", "-" + "is", "-as=" + cacheFileName]);
         return Editor.sourceExpander.exec();
