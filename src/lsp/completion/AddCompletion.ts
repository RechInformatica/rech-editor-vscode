--- conflicted
+++ resolved
@@ -7,33 +7,19 @@
  */
 export class AddCompletion implements CompletionInterface {
 
-<<<<<<< HEAD
     public generate(_line: number, column: number, _lines: string[]): Promise<CompletionItem[]> {
         return new Promise((resolve) => {
             let text = "add" + CompletionUtils.fillMissingSpaces(20, column + 2) + "${0}";
             resolve( [{
-                label: 'Gerar comando ADD',
-                detail: 'Gera o comando ADD colocando o cursor na posição da primeira variável',
+                label: 'ADD command',
+                detail: 'Generates ADD command and sets cursor on the first variable',
                 insertText: text,
                 insertTextFormat: InsertTextFormat.Snippet,
                 filterText: "add",
                 preselect: true,
                 kind: CompletionItemKind.Keyword
             }]);
-        })
-=======
-    public generate(_line: number, column: number, _lines: string[]): CompletionItem[] {
-        let text = "add" + CompletionUtils.fillMissingSpaces(20, column + 2) + "${0}";
-        return [{
-            label: 'ADD command',
-            detail: 'Generates ADD command and sets cursor on the first variable',
-            insertText: text,
-            insertTextFormat: InsertTextFormat.Snippet,
-            filterText: "add",
-            preselect: true,
-            kind: CompletionItemKind.Keyword
-        }];
->>>>>>> bb765ea7
+        });
     }
 
 }