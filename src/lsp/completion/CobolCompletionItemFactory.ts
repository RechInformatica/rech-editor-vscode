--- conflicted
+++ resolved
@@ -10,11 +10,8 @@
 import { ToCompletion } from "./ToCompletion";
 import { CompletionInterface } from "./CompletionInterface";
 import { EvaluateCompletion } from "./EvaluateCompletion";
-<<<<<<< HEAD
 import { PerformUntilCompletion } from "./PerformUntilCompletion";
-=======
 import { SetCompletion } from "./SetCompletion";
->>>>>>> 4dae49f9
 
 /**
  * Class to generate LSP Completion Items for Cobol language
