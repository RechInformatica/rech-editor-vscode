--- conflicted
+++ resolved
@@ -12,13 +12,10 @@
 import { EvaluateCompletion } from "./EvaluateCompletion";
 import { PerformUntilCompletion } from "./PerformUntilCompletion";
 import { SetCompletion } from "./SetCompletion";
-<<<<<<< HEAD
 import { PerformTestBeforeCompletion } from "./PerformTestBeforeCompletion";
-=======
 import { AddCompletion } from "./AddCompletion";
 import { SubtractCompletion } from "./SubtractCompletion";
 import { FromCompletion } from "./FromCompletion";
->>>>>>> 698ba635
 
 /**
  * Class to generate LSP Completion Items for Cobol language
