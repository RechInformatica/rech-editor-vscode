--- conflicted
+++ resolved
@@ -134,14 +134,10 @@
           resolve([]);
           return;
         }
-<<<<<<< HEAD
-
-=======
         case this.isUnhandledCommand(): {
            resolve([]);
           return;
         }
->>>>>>> bb765ea7
         default: {
           resolve(this.createDefaultCompletions());
           return;
