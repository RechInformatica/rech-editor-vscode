--- conflicted
+++ resolved
@@ -10,15 +10,14 @@
  */
 export class EvaluateCompletion implements CompletionInterface {
 
-<<<<<<< HEAD
     public generate(_line: number, column: number, _lines: string[]): Promise<CompletionItem[]> {
         return new Promise((resolve) => {
             let text = "evaluate";
             text += CompletionUtils.fillMissingSpaces(VAR_COLUMN_DECLARATION, column + text.length - 1) + "true";
             resolve(
                 [{
-                    label: 'Gerar comando EVALUATE',
-                    detail: 'Gera a declaração do comando evaluate.',
+                    label: 'EVALUATE command',
+                    detail: 'Generates the declaration of EVALUATE command',
                     insertText: text,
                     insertTextFormat: InsertTextFormat.Snippet,
                     filterText: "evaluate",
@@ -27,20 +26,6 @@
                 }]
             );
         });
-=======
-    public generate(_line: number, column: number, _lines: string[]): CompletionItem[] {
-        let text = "evaluate";
-        text += CompletionUtils.fillMissingSpaces(VAR_COLUMN_DECLARATION, column + text.length - 1) + "true";
-        return [{
-            label: 'EVALUATE command',
-            detail: 'Generates the declaration of EVALUATE command',
-            insertText: text,
-            insertTextFormat: InsertTextFormat.Snippet,
-            filterText: "evaluate",
-            preselect: true,
-            kind: CompletionItemKind.Keyword
-        }];
->>>>>>> bb765ea7
     }
 
 }