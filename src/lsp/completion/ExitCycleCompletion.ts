--- conflicted
+++ resolved
@@ -7,14 +7,13 @@
  */
 export class ExitCycleCompletion implements CompletionInterface {
 
-<<<<<<< HEAD
     public generate(_line: number, column: number, _lines: string[]): Promise<CompletionItem[]> {
         return new Promise((resolve) => {
             let text = "exit" + CompletionUtils.fillMissingSpaces(35, column + 3) + "perform cycle" + CompletionUtils.separatorForColumn(column);
             resolve(
                 [{
-                    label: 'Gerar comando EXIT PERFORM CYCLE',
-                    detail: 'Gera o comando EXIT PERFORM CYCLE para reiniciar a iteração do laço',
+                    label: 'EXIT PERFORM CYCLE command',
+                    detail: 'Generates EXIT PERFORM CYCLE command to restart loop iteration',
                     insertText: text,
                     insertTextFormat: InsertTextFormat.Snippet,
                     filterText: "exit perform cycle xc",
@@ -23,19 +22,6 @@
                 }]
             );
         })
-=======
-    public generate(_line: number, column: number, _lines: string[]): CompletionItem[] {
-        let text = "exit" + CompletionUtils.fillMissingSpaces(35, column + 3) + "perform cycle" + CompletionUtils.separatorForColumn(column);
-        return [{
-            label: 'EXIT PERFORM CYCLE command',
-            detail: 'Generates EXIT PERFORM CYCLE command to restart loop iteration',
-            insertText: text,
-            insertTextFormat: InsertTextFormat.Snippet,
-            filterText: "exit perform cycle xc",
-            preselect: true,
-            kind: CompletionItemKind.Keyword
-        }];
->>>>>>> bb765ea7
     }
 
 }