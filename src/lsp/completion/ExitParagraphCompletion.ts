import { CompletionItemKind, CompletionItem, InsertTextFormat } from "vscode-languageserver";
import { CompletionInterface } from "./CompletionInterface";
import { CompletionUtils } from "../commons/CompletionUtils";

/**
 * Class to generate LSP Completion Items for Cobol 'exit paragraph' clause
 */
export class ExitParagraphCompletion implements CompletionInterface {

<<<<<<< HEAD
    public generate(_line: number, column: number, _lines: string[]): Promise<CompletionItem[]> {
        return new Promise((resolve) => {
            let text = "exit" + CompletionUtils.fillMissingSpaces(35, column + 3) + "paragraph" + CompletionUtils.separatorForColumn(column);
            resolve(
                [{
                    label: 'Gerar comando EXIT PARAGRAPH',
                    detail: 'Gera o comando EXIT PARAGRAPH para sair do parágrafo atual',
                    insertText: text,
                    insertTextFormat: InsertTextFormat.Snippet,
                    filterText: "exit paragraph xh",
                    preselect: true,
                    kind: CompletionItemKind.Keyword
                }]
            );
        });
=======
    public generate(_line: number, column: number, _lines: string[]): CompletionItem[] {
        let text = "exit" + CompletionUtils.fillMissingSpaces(35, column + 3) + "paragraph" + CompletionUtils.separatorForColumn(column);
        return [{
            label: 'EXIT PARAGRAPH command',
            detail: 'Generates EXIT PARAGRAPH command to leave current paragraph',
            insertText: text,
            insertTextFormat: InsertTextFormat.Snippet,
            filterText: "exit paragraph xh",
            preselect: true,
            kind: CompletionItemKind.Keyword
        }];
>>>>>>> bb765ea7
    }

}<|MERGE_RESOLUTION|>--- conflicted
+++ resolved
@@ -7,14 +7,13 @@
  */
 export class ExitParagraphCompletion implements CompletionInterface {
 
-<<<<<<< HEAD
     public generate(_line: number, column: number, _lines: string[]): Promise<CompletionItem[]> {
         return new Promise((resolve) => {
             let text = "exit" + CompletionUtils.fillMissingSpaces(35, column + 3) + "paragraph" + CompletionUtils.separatorForColumn(column);
             resolve(
                 [{
-                    label: 'Gerar comando EXIT PARAGRAPH',
-                    detail: 'Gera o comando EXIT PARAGRAPH para sair do parágrafo atual',
+                    label: 'EXIT PARAGRAPH command',
+                    detail: 'Generates EXIT PARAGRAPH command to leave current paragraph',
                     insertText: text,
                     insertTextFormat: InsertTextFormat.Snippet,
                     filterText: "exit paragraph xh",
@@ -23,19 +22,6 @@
                 }]
             );
         });
-=======
-    public generate(_line: number, column: number, _lines: string[]): CompletionItem[] {
-        let text = "exit" + CompletionUtils.fillMissingSpaces(35, column + 3) + "paragraph" + CompletionUtils.separatorForColumn(column);
-        return [{
-            label: 'EXIT PARAGRAPH command',
-            detail: 'Generates EXIT PARAGRAPH command to leave current paragraph',
-            insertText: text,
-            insertTextFormat: InsertTextFormat.Snippet,
-            filterText: "exit paragraph xh",
-            preselect: true,
-            kind: CompletionItemKind.Keyword
-        }];
->>>>>>> bb765ea7
     }
 
 }