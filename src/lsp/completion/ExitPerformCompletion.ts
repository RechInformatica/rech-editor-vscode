import { CompletionItemKind, CompletionItem, InsertTextFormat } from "vscode-languageserver";
import { CompletionInterface } from "./CompletionInterface";
import { CompletionUtils } from "../commons/CompletionUtils";

/**
 * Class to generate LSP Completion Items for Cobol 'exit perform' clause
 */
export class ExitPerformCompletion implements CompletionInterface {

<<<<<<< HEAD
    public generate(_line: number, column: number, _lines: string[]): Promise<CompletionItem[]> {
        return new Promise((resolve) => {
            let text = "exit" + CompletionUtils.fillMissingSpaces(35, column + 3) + "perform" + CompletionUtils.separatorForColumn(column);
            resolve(
                [{
                    label: 'Gerar comando EXIT PERFORM',
                    detail: 'Gera o comando EXIT PERFORM para sair do laço atual',
                    insertText: text,
                    insertTextFormat: InsertTextFormat.Snippet,
                    filterText: "exit perform xp",
                    preselect: true,
                    kind: CompletionItemKind.Keyword
                }]
            );
        });
=======
    public generate(_line: number, column: number, _lines: string[]): CompletionItem[] {
        let text = "exit" + CompletionUtils.fillMissingSpaces(35, column + 3) + "perform" + CompletionUtils.separatorForColumn(column);
        return [{
            label: 'EXIT PERFORM command',
            detail: 'Generates EXIT PERFORM command to leave current loop',
            insertText: text,
            insertTextFormat: InsertTextFormat.Snippet,
            filterText: "exit perform xp",
            preselect: true,
            kind: CompletionItemKind.Keyword
        }];
>>>>>>> bb765ea7
    }

}<|MERGE_RESOLUTION|>--- conflicted
+++ resolved
@@ -7,14 +7,13 @@
  */
 export class ExitPerformCompletion implements CompletionInterface {
 
-<<<<<<< HEAD
     public generate(_line: number, column: number, _lines: string[]): Promise<CompletionItem[]> {
         return new Promise((resolve) => {
             let text = "exit" + CompletionUtils.fillMissingSpaces(35, column + 3) + "perform" + CompletionUtils.separatorForColumn(column);
             resolve(
                 [{
-                    label: 'Gerar comando EXIT PERFORM',
-                    detail: 'Gera o comando EXIT PERFORM para sair do laço atual',
+                    label: 'EXIT PERFORM command',
+                    detail: 'Generates EXIT PERFORM command to leave current loop',
                     insertText: text,
                     insertTextFormat: InsertTextFormat.Snippet,
                     filterText: "exit perform xp",
@@ -23,19 +22,6 @@
                 }]
             );
         });
-=======
-    public generate(_line: number, column: number, _lines: string[]): CompletionItem[] {
-        let text = "exit" + CompletionUtils.fillMissingSpaces(35, column + 3) + "perform" + CompletionUtils.separatorForColumn(column);
-        return [{
-            label: 'EXIT PERFORM command',
-            detail: 'Generates EXIT PERFORM command to leave current loop',
-            insertText: text,
-            insertTextFormat: InsertTextFormat.Snippet,
-            filterText: "exit perform xp",
-            preselect: true,
-            kind: CompletionItemKind.Keyword
-        }];
->>>>>>> bb765ea7
     }
 
 }