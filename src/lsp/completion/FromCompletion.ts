import { CompletionItemKind, CompletionItem, InsertTextFormat } from "vscode-languageserver";
import { CompletionInterface } from "./CompletionInterface";
import { CompletionUtils } from "../commons/CompletionUtils";

// Cobol column for 'FROM' clause declaration
const FROM_COLUMN_DECLARATION = 30;

/**
 * Class to generate LSP Completion Items for Cobol 'from' clause
 */
export class FromCompletion implements CompletionInterface {

<<<<<<< HEAD
    public generate(line: number, column: number, lines: string[]): Promise<CompletionItem[]> {
        return new Promise((resolve) => {
            let currentText = lines[line];
            let text = this.buildToText(currentText, column);
            resolve(
                [{
                    label: 'Gerar comando FROM',
                    detail: 'Gera o comando FROM colocando o cursor na posição da primeira variável',
                    insertText: text,
                    insertTextFormat: InsertTextFormat.Snippet,
                    filterText: "from",
                    preselect: true,
                    kind: CompletionItemKind.Keyword
                }]
            );
        });
=======
    public generate(line: number, column: number, lines: string[]): CompletionItem[] {
        let currentText = lines[line];
        let text = this.buildToText(currentText, column);
        return [{
            label: 'FROM command',
            detail: 'Generates FROM command and sets cursor on first variable',
            insertText: text,
            insertTextFormat: InsertTextFormat.Snippet,
            filterText: "from",
            preselect: true,
            kind: CompletionItemKind.Keyword
        }];
>>>>>>> bb765ea7
    }

    /**
     * Builds and returns the 'to' text snippet
     */
    private buildToText(currentText: string, column: number): string {
        let text = "";
        if (column < FROM_COLUMN_DECLARATION) {
            text = text.concat(CompletionUtils.fillMissingSpaces(FROM_COLUMN_DECLARATION, column - 1));
        }
        text = text.concat("from");
        text = text.concat(CompletionUtils.fillMissingSpaces(35, column + text.length - 1));
        text = text.concat("${0}");
        text = text.concat(CompletionUtils.separatorForColumn(CompletionUtils.getFirstCharacterColumn(currentText)));
        return text;
    }

}<|MERGE_RESOLUTION|>--- conflicted
+++ resolved
@@ -10,15 +10,14 @@
  */
 export class FromCompletion implements CompletionInterface {
 
-<<<<<<< HEAD
     public generate(line: number, column: number, lines: string[]): Promise<CompletionItem[]> {
         return new Promise((resolve) => {
             let currentText = lines[line];
             let text = this.buildToText(currentText, column);
             resolve(
                 [{
-                    label: 'Gerar comando FROM',
-                    detail: 'Gera o comando FROM colocando o cursor na posição da primeira variável',
+                    label: 'FROM command',
+                    detail: 'Generates FROM command and sets cursor on first variable',
                     insertText: text,
                     insertTextFormat: InsertTextFormat.Snippet,
                     filterText: "from",
@@ -27,20 +26,6 @@
                 }]
             );
         });
-=======
-    public generate(line: number, column: number, lines: string[]): CompletionItem[] {
-        let currentText = lines[line];
-        let text = this.buildToText(currentText, column);
-        return [{
-            label: 'FROM command',
-            detail: 'Generates FROM command and sets cursor on first variable',
-            insertText: text,
-            insertTextFormat: InsertTextFormat.Snippet,
-            filterText: "from",
-            preselect: true,
-            kind: CompletionItemKind.Keyword
-        }];
->>>>>>> bb765ea7
     }
 
     /**
