import { CompletionItemKind, CompletionItem, InsertTextFormat } from "vscode-languageserver";
import { CompletionInterface } from "./CompletionInterface";
import { CompletionUtils } from "../commons/CompletionUtils";

/**
 * Class to generate LSP Completion Items for Cobol 'perform' clause
 */
export class PerformCompletion implements CompletionInterface {

<<<<<<< HEAD
    public generate(_line: number, column: number, _lines: string[]): Promise<CompletionItem[]> {
        return new Promise((resolve) => {
            let text = "perform" + CompletionUtils.fillMissingSpaces(35, column + 6) + "${0}" + CompletionUtils.separatorForColumn(column);
            resolve(
                [{
                    label: 'Gerar comando PERFORM',
                    detail: 'Gera o comando PERFORM para chamada do parágrafo.',
                    insertText: text,
                    insertTextFormat: InsertTextFormat.Snippet,
                    filterText: "pe perform",
                    preselect: true,
                    kind: CompletionItemKind.Keyword
                }]
            );
        });
=======
    public generate(_line: number, column: number, _lines: string[]): CompletionItem[] {
        let text = "perform" + CompletionUtils.fillMissingSpaces(35, column + 6) + "${0}" + CompletionUtils.separatorForColumn(column);
        return [{
            label: 'PERFORM command',
            detail: 'Generates PERFORM command for paragraph execution',
            insertText: text,
            insertTextFormat: InsertTextFormat.Snippet,
            filterText: "pe perform",
            preselect: true,
            kind: CompletionItemKind.Keyword
        }];
>>>>>>> bb765ea7
    }

}<|MERGE_RESOLUTION|>--- conflicted
+++ resolved
@@ -7,14 +7,13 @@
  */
 export class PerformCompletion implements CompletionInterface {
 
-<<<<<<< HEAD
     public generate(_line: number, column: number, _lines: string[]): Promise<CompletionItem[]> {
         return new Promise((resolve) => {
             let text = "perform" + CompletionUtils.fillMissingSpaces(35, column + 6) + "${0}" + CompletionUtils.separatorForColumn(column);
             resolve(
                 [{
-                    label: 'Gerar comando PERFORM',
-                    detail: 'Gera o comando PERFORM para chamada do parágrafo.',
+                    label: 'PERFORM command',
+                    detail: 'Generates PERFORM command for paragraph execution',
                     insertText: text,
                     insertTextFormat: InsertTextFormat.Snippet,
                     filterText: "pe perform",
@@ -23,19 +22,6 @@
                 }]
             );
         });
-=======
-    public generate(_line: number, column: number, _lines: string[]): CompletionItem[] {
-        let text = "perform" + CompletionUtils.fillMissingSpaces(35, column + 6) + "${0}" + CompletionUtils.separatorForColumn(column);
-        return [{
-            label: 'PERFORM command',
-            detail: 'Generates PERFORM command for paragraph execution',
-            insertText: text,
-            insertTextFormat: InsertTextFormat.Snippet,
-            filterText: "pe perform",
-            preselect: true,
-            kind: CompletionItemKind.Keyword
-        }];
->>>>>>> bb765ea7
     }
 
 }