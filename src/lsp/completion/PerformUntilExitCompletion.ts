import { CompletionItemKind, CompletionItem, InsertTextFormat } from "vscode-languageserver";
import { CompletionInterface } from "./CompletionInterface";
import { CompletionUtils } from "../commons/CompletionUtils";

// Cobol column for a variable of evaluate declaration
const UNTIL_COLUMN_DECLARATION = 35;
/**
 * Class to generate LSP Completion Items for Cobol evaluate declarations
 */
export class PerformUntilExitCompletion implements CompletionInterface {

<<<<<<< HEAD
    public generate(_line: number, column: number, _lines: string[]): Promise<CompletionItem[]> {
        return new Promise((resolve) => {
            let text = "";
            text = text.concat("perform");
            text = text.concat(CompletionUtils.fillMissingSpaces(UNTIL_COLUMN_DECLARATION, column + text.length - 1) + "until exit");
            resolve(
                [{
                    label: 'Gerar declaração de laço até sair (until exit).',
                    detail: 'Gera a declaração de laço até sair (until exit).',
                    insertText: text,
                    insertTextFormat: InsertTextFormat.Snippet,
                    filterText: "pu",
                    preselect: true,
                    kind: CompletionItemKind.Keyword,
                    data: 7
                }]
            );
        });
=======
    public generate(_line: number, column: number, _lines: string[]): CompletionItem[] {
        let text = "";
        text = text.concat("perform");
        text = text.concat(CompletionUtils.fillMissingSpaces(UNTIL_COLUMN_DECLARATION, column + text.length - 1) + "until exit");
        return [{
            label: 'PERFORM UNTIL EXIT loop',
            detail: 'Generates PERFORM UNTIL EXIT loop',
            insertText: text,
            insertTextFormat: InsertTextFormat.Snippet,
            filterText: "pu",
            preselect: true,
            kind: CompletionItemKind.Keyword,
            data: 7
        }];
>>>>>>> bb765ea7
    }

}<|MERGE_RESOLUTION|>--- conflicted
+++ resolved
@@ -9,7 +9,6 @@
  */
 export class PerformUntilExitCompletion implements CompletionInterface {
 
-<<<<<<< HEAD
     public generate(_line: number, column: number, _lines: string[]): Promise<CompletionItem[]> {
         return new Promise((resolve) => {
             let text = "";
@@ -17,8 +16,8 @@
             text = text.concat(CompletionUtils.fillMissingSpaces(UNTIL_COLUMN_DECLARATION, column + text.length - 1) + "until exit");
             resolve(
                 [{
-                    label: 'Gerar declaração de laço até sair (until exit).',
-                    detail: 'Gera a declaração de laço até sair (until exit).',
+                    label: 'PERFORM UNTIL EXIT loop',
+                    detail: 'Generates PERFORM UNTIL EXIT loop',
                     insertText: text,
                     insertTextFormat: InsertTextFormat.Snippet,
                     filterText: "pu",
@@ -28,22 +27,6 @@
                 }]
             );
         });
-=======
-    public generate(_line: number, column: number, _lines: string[]): CompletionItem[] {
-        let text = "";
-        text = text.concat("perform");
-        text = text.concat(CompletionUtils.fillMissingSpaces(UNTIL_COLUMN_DECLARATION, column + text.length - 1) + "until exit");
-        return [{
-            label: 'PERFORM UNTIL EXIT loop',
-            detail: 'Generates PERFORM UNTIL EXIT loop',
-            insertText: text,
-            insertTextFormat: InsertTextFormat.Snippet,
-            filterText: "pu",
-            preselect: true,
-            kind: CompletionItemKind.Keyword,
-            data: 7
-        }];
->>>>>>> bb765ea7
     }
 
 }