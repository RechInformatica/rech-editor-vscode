--- conflicted
+++ resolved
@@ -9,14 +9,13 @@
  */
 export class PictureCompletion implements CompletionInterface {
 
-<<<<<<< HEAD
     public generate(_line: number, column: number, _lines: string[]): Promise<CompletionItem[]> {
         return new Promise((resolve) => {
             let text = CompletionUtils.fillMissingSpaces(PIC_COLUMN_DECLARATION, column - 1) + "pic is $1($2)";
             resolve(
                 [{
-                    label: 'Completar declaração de PIC',
-                    detail: 'Será inserida cláusula PIC no lugar apropriado.',
+                    label: 'Complete PIC declaration',
+                    detail: 'PIC clause will be inserted on the most appropriate place.',
                     insertText: text,
                     insertTextFormat: InsertTextFormat.Snippet,
                     filterText: "pic",
@@ -26,20 +25,6 @@
                 }]
             );
         })
-=======
-    public generate(_line: number, column: number, _lines: string[]): CompletionItem[] {
-        let text = CompletionUtils.fillExactMissingSpaces(PIC_COLUMN_DECLARATION, column, _lines[_line]) + "pic is $1($2)";
-        return [{
-            label: 'Complete PIC declaration',
-            detail: 'PIC clause will be inserted on the most appropriate place.',
-            insertText: text,
-            insertTextFormat: InsertTextFormat.Snippet,
-            filterText: "pic",
-            preselect: true,
-            commitCharacters: ['x', '9', 'z', 'b', ' '],
-            kind: CompletionItemKind.Variable
-        }];
->>>>>>> bb765ea7
     }
 
 }