--- conflicted
+++ resolved
@@ -7,14 +7,13 @@
  */
 export class SubtractCompletion implements CompletionInterface {
 
-<<<<<<< HEAD
     public generate(_line: number, _column: number, _lines: string[]): Promise<CompletionItem[]> {
         return new Promise((resolve) => {
             let text = "subtract ${0}";
             resolve(
                 [{
-                    label: 'Gerar comando SUBTRACT',
-                    detail: 'Gera o comando SUBTRACT colocando o cursor na posição da primeira variável',
+                    label: 'SUBTRACT command',
+                    detail: 'Generates SUBTRACT command and sets cursor on first variable',
                     insertText: text,
                     insertTextFormat: InsertTextFormat.Snippet,
                     filterText: "subtract",
@@ -23,19 +22,6 @@
                 }]
             );
         });
-=======
-    public generate(_line: number, _column: number, _lines: string[]): CompletionItem[] {
-        let text = "subtract ${0}";
-        return [{
-            label: 'SUBTRACT command',
-            detail: 'Generates SUBTRACT command and sets cursor on first variable',
-            insertText: text,
-            insertTextFormat: InsertTextFormat.Snippet,
-            filterText: "subtract",
-            preselect: true,
-            kind: CompletionItemKind.Keyword
-        }];
->>>>>>> bb765ea7
     }
 
 }