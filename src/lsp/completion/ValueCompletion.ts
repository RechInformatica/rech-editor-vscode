--- conflicted
+++ resolved
@@ -11,7 +11,6 @@
  */
 export class ValueCompletion implements CompletionInterface {
 
-<<<<<<< HEAD
     public generate(line: number, column: number, lines: string[]): Promise<CompletionItem[]> {
         return new Promise((resolve) => {
             let currentLineText = lines[line];
@@ -19,8 +18,8 @@
             let text = this.generateTextFromVariable(variable, column);
             resolve(
                 [{
-                    label: 'Completar declaração de VALUE',
-                    detail: 'Será inserida cláusula VALUE no lugar apropriado.',
+                    label: 'Complete VALUE declaration',
+                    detail: 'VALUE clause will be inserted on the most appropriate place',
                     insertText: text,
                     insertTextFormat: InsertTextFormat.Snippet,
                     filterText: "value",
@@ -29,21 +28,6 @@
                 }]
             );
         });
-=======
-    public generate(line: number, column: number, lines: string[]): CompletionItem[] {
-        let currentLineText = lines[line];
-        let variable = CobolVariable.parseLine(currentLineText);
-        let text = this.generateTextFromVariable(variable, column);
-        return [{
-            label: 'Complete VALUE declaration',
-            detail: 'VALUE clause will be inserted on the most appropriate place',
-            insertText: text,
-            insertTextFormat: InsertTextFormat.Snippet,
-            filterText: "value",
-            preselect: true,
-            kind: CompletionItemKind.Variable
-        }];
->>>>>>> bb765ea7
     }
 
     /**
