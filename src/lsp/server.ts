--- conflicted
+++ resolved
@@ -249,11 +249,12 @@
       }
       case 6: {
         item.documentation =
-<<<<<<< HEAD
-          "Será gerado o comando PERFORM UNTIL EXIT conforme o contexto atual.";
-=======
-          "Será gerado SET com o cursor na posição da primeira variável.";
->>>>>>> 4dae49f9
+        "Será gerado SET com o cursor na posição da primeira variável.";
+        break;
+      }
+      case 7: {
+        item.documentation =
+        "Será gerado o comando PERFORM UNTIL EXIT conforme o contexto atual.";
         break;
       }
     }
