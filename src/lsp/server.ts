--- conflicted
+++ resolved
@@ -159,11 +159,7 @@
     let text = fullDocument.getText();
     getConfig<boolean>("folding").then(foldingConfig => {
       if (foldingConfig) {
-<<<<<<< HEAD
-        new CobolFoldFactory().fold(uri, BufferSplitter.split(text));
-=======
-        new CobolFoldFactory().fold(uri, text.split("\n")).then().catch();
->>>>>>> 09bf4468
+        new CobolFoldFactory().fold(uri, BufferSplitter.split(text)).then().catch();
       }
     });
   }
