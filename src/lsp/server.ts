/* --------------------------------------------------------------------------------------------
 * Copyright (c) Microsoft Corporation. All rights reserved.
 * Licensed under the MIT License. See License.txt in the project root for license information.
 * ------------------------------------------------------------------------------------------ */
'use strict';

import {
	createConnection,
	TextDocuments,
	ProposedFeatures,
	DidChangeConfigurationNotification,
	Location,
	InitializeParams,
	TextDocumentPositionParams,
	Range,
	Position,
	CompletionItem,
	TextDocument,
	DocumentOnTypeFormattingParams
} from 'vscode-languageserver';
import { Find } from '../editor/Find';
import { Path } from '../commons/path';
import { RechPosition } from '../editor/rechposition';
import { CobolWordFinder } from '../commons/CobolWordFinder';
import { Diagnostician } from '../cobol/diagnostic/diagnostician';
import { CobolFormatter } from './formatter/CobolFormatter';
import { CobolCompletionItemFactory } from './completion/CobolCompletionItemFactory';

// Create a connection for the server. The connection uses Node's IPC as a transport.
// Also include all preview / proposed LSP features.
let connection = createConnection(ProposedFeatures.all);

let hasDiagnosticRelatedInformationCapability: boolean | undefined = false;
let documents: TextDocuments = new TextDocuments();
connection.onInitialize((params: InitializeParams) => {
	let capabilities = params.capabilities;
	hasDiagnosticRelatedInformationCapability =
		capabilities.textDocument &&
		capabilities.textDocument.publishDiagnostics &&
		capabilities.textDocument.publishDiagnostics.relatedInformation;
	return {
		capabilities: {
			textDocumentSync: documents.syncKind,
			definitionProvider: true,
			// Tell the client that the server supports code completion
			completionProvider: {
				resolveProvider: true
			},
			documentOnTypeFormattingProvider: {
				firstTriggerCharacter: "\n",
				moreTriggerCharacter: [" "]
			}
		}
	};
});

// The content of a text document has changed. This event is emitted
// when the text document first opened or when its content has changed.
documents.onDidChangeContent(change => {
	validateTextDocument(change.document);
});
// If the document closed
documents.onDidClose((textDocument) => {
	//Clear the computed diagnostics to VSCode.
	connection.sendDiagnostics({ uri: textDocument.document.uri, diagnostics: [] });
});

/**
 * Create diagnostics for all errors or warnings
 * 
 * @param textDocument
 */
export async function validateTextDocument(textDocument: TextDocument): Promise<void> {
	getConfig<Boolean>("autodiagnostic").then(autodiagnostic => {
		if (autodiagnostic) {
			new Diagnostician().diagnose(
				textDocument,
				fileName => {
					return sendExternalPreprocessExecution(fileName);
				},
				message => {
					return externalDiagnosticFilter(message);
				}
			).then(diagnostics => {
				//Send the computed diagnostics to VSCode.
				connection.sendDiagnostics({ uri: textDocument.uri, diagnostics: diagnostics });

			});
		}
	});
}

/**
 * Sends a request to the client for Cobol preprocessor execution
 *
 * @param uri current URI of the file open in editor
 */
export function sendExternalPreprocessExecution(uri: string) {
	var files = [uri];
	return connection.sendRequest<string>("custom/runPreprocessor", [files]);
}

/**
 * Sends a request to the client for get a specific setting
 *
 * @param section
 */
export function getConfig<T>(section: string) {
	return connection.sendRequest<T>("custom/configPreproc", section);
}

/**
 * Sends a request to the client for get a specific setting
 *
 * @param section
 */
export function externalDiagnosticFilter(diagnosticMessage: string) {
	return connection.sendRequest<boolean>("custom/diagnosticFilter", diagnosticMessage);
}

// This handler provides the initial list of the completion items.
connection.onCompletion((_textDocumentPosition: TextDocumentPositionParams): CompletionItem[] => {
	let items: CompletionItem[] = [];
	let line = _textDocumentPosition.position.line;
	let column = _textDocumentPosition.position.character;
	let fullDocument = documents.get(_textDocumentPosition.textDocument.uri);
	if (fullDocument) {
		new CobolCompletionItemFactory(line, column, fullDocument).generateCompletionItems().forEach(element => {
			items.push(element);
		});
	}
	return items;
});


/**
 * Document formatter
 */
connection.onDocumentOnTypeFormatting((params: DocumentOnTypeFormattingParams) => {
	let line = params.position.line;
	let column = params.position.character;
	let fullDocument = documents.get(params.textDocument.uri);
	if (fullDocument) {
		let lines = fullDocument.getText().split("\r\n");
<<<<<<< HEAD
		return new CobolFormatter().formatWhenKeyIsPressed(lines, lineNumber, params.ch);
=======
		return new CobolFormatter(line, column, fullDocument).formatWhenKeyIsPressed();
>>>>>>> 08d40037
	}
	return [];
});


connection.onInitialized(() => {
	// Register for all configuration changes.
	connection.client.register(
		DidChangeConfigurationNotification.type,
		undefined
	);
});

connection.onDefinition((params: TextDocumentPositionParams): Thenable<Location> | Thenable<undefined> | undefined => {
	let fullDocument = documents.get(params.textDocument.uri);
	if (fullDocument) {
		let text = fullDocument.getText();
		let word = getLineText(text, params.position.line, params.position.character);
		return createPromiseForWordDeclaration(text, word, params.textDocument.uri);
	} else {
		return undefined;
	}
});

// Make the text document manager listen on the connection
// for open, change and close text document events
documents.listen(connection);
// Listen on the connection
connection.listen();


// This handler resolve additional information for the item selected in
// the completion list.
connection.onCompletionResolve(
	(item: CompletionItem): CompletionItem => {
		switch (item.data) {
			case 1: {
				item.documentation = 'Serão inseridas cláusulas PIC e VALUE IS nos lugares apropriados.';
				break;
			}
			case 2: {
				item.documentation = 'Será gerado PERFORM para execução do parágrafo especificado.';
				break;
			}
			case 3: {
				item.documentation = 'Será gerado MOVE com o cursor na posição da primeira variável.';
				break;
			}
			case 4: {
				item.documentation = 'Será gerado TO com o cursor na posição da segunda variável.';
				break;
			}
			case 5: {
				item.documentation = 'Será gerado o comando EVALUATE com o cursor na posição da variável.';
				break;
			}
		}
		return item;
	}
);

/**
 * Returns the specified line within the document text
 *
 * @param documentText document text
 * @param line line
 * @param column column
 */
export function getLineText(documentText: string, line: number, column: number) {
	var currentLine = documentText.split("\n")[line];
	return new CobolWordFinder().findWordAt(currentLine, column);
}

/**
 * Creates a promise to find the specified word declaration
 *
 * @param documentFullText full text of the current document
 * @param word the target word which declaration will be searched
 * @param uri URI of the current file open in editor
 */
export function createPromiseForWordDeclaration(documentFullText: string, word: string, uri: string, ) {
	// Creates an external promise so the reject function can be called when no definition
	// is found for the specified word
	return new Promise<Location>((resolve) => {
		// If the word is too small
		if (word.length < 3) {
			resolve(undefined);
			return;
		}
		// Cache filename where the declaration is searched before
		// invoking Cobol preprocessor
		let cacheFileName = buildCacheFileName(uri);
		// Creates a promise to find the word declaration
		new Find(documentFullText).findDeclaration(word, new Path(uri), cacheFileName, () => {
			// Runs Cobol preprocessor on client-side
			return sendExternalPreprocExpanderExecution(uri, cacheFileName);
		}).then((position: RechPosition) => {
			// If the delcaration was found on an external file
			if (position.file) {
				// Retrieves the location on the external file
				resolve(createLocation(position.file, position));
			} else {
				// Retrieves the location on the current file
				resolve(createLocation(uri, position));
			}
		}).catch(() => {
			resolve(undefined);
		});
	});
}

/**
 * Builds Cobol preprocessor cache filename
 *
 * @param uri current URI of the file open in editor
 */
export function buildCacheFileName(uri: string) {
	var path = new Path(uri).fullPathWin();
	return "c:\\tmp\\PREPROC\\" + new Path(path).fileName();
}

/**
 * Sends a request to the client for Cobol preprocessor execution
 *
 * @param uri current URI of the file open in editor
 * @param cacheFileName Cache filename where the declaration is searched before
 * invoking Cobol preprocessor
 */
export function sendExternalPreprocExpanderExecution(uri: string, cacheFileName: string) {
	var files = [uri, cacheFileName];
	return connection.sendRequest("custom/runPreprocExpander", [files]);
}

/**
 * Creates a location with the specified uri and position
 *
 * @param uri
 * @param position
 */
export function createLocation(uri: string, position: RechPosition) {
	let firstCharRange = Range.create(
		Position.create(position.line, position.column),
		Position.create(position.line, position.column)
	);
	let fileUri = uri.replace(/\\\\/g, "/").replace("F:", "file:///F%3A");
	return Location.create(fileUri, firstCharRange);
}

<|MERGE_RESOLUTION|>--- conflicted
+++ resolved
@@ -2,29 +2,29 @@
  * Copyright (c) Microsoft Corporation. All rights reserved.
  * Licensed under the MIT License. See License.txt in the project root for license information.
  * ------------------------------------------------------------------------------------------ */
-'use strict';
+"use strict";
 
 import {
-	createConnection,
-	TextDocuments,
-	ProposedFeatures,
-	DidChangeConfigurationNotification,
-	Location,
-	InitializeParams,
-	TextDocumentPositionParams,
-	Range,
-	Position,
-	CompletionItem,
-	TextDocument,
-	DocumentOnTypeFormattingParams
-} from 'vscode-languageserver';
-import { Find } from '../editor/Find';
-import { Path } from '../commons/path';
-import { RechPosition } from '../editor/rechposition';
-import { CobolWordFinder } from '../commons/CobolWordFinder';
-import { Diagnostician } from '../cobol/diagnostic/diagnostician';
-import { CobolFormatter } from './formatter/CobolFormatter';
-import { CobolCompletionItemFactory } from './completion/CobolCompletionItemFactory';
+  createConnection,
+  TextDocuments,
+  ProposedFeatures,
+  DidChangeConfigurationNotification,
+  Location,
+  InitializeParams,
+  TextDocumentPositionParams,
+  Range,
+  Position,
+  CompletionItem,
+  TextDocument,
+  DocumentOnTypeFormattingParams
+} from "vscode-languageserver";
+import { Find } from "../editor/Find";
+import { Path } from "../commons/path";
+import { RechPosition } from "../editor/rechposition";
+import { CobolWordFinder } from "../commons/CobolWordFinder";
+import { Diagnostician } from "../cobol/diagnostic/diagnostician";
+import { CobolFormatter } from "./formatter/CobolFormatter";
+import { CobolCompletionItemFactory } from "./completion/CobolCompletionItemFactory";
 
 // Create a connection for the server. The connection uses Node's IPC as a transport.
 // Also include all preview / proposed LSP features.
@@ -33,61 +33,70 @@
 let hasDiagnosticRelatedInformationCapability: boolean | undefined = false;
 let documents: TextDocuments = new TextDocuments();
 connection.onInitialize((params: InitializeParams) => {
-	let capabilities = params.capabilities;
-	hasDiagnosticRelatedInformationCapability =
-		capabilities.textDocument &&
-		capabilities.textDocument.publishDiagnostics &&
-		capabilities.textDocument.publishDiagnostics.relatedInformation;
-	return {
-		capabilities: {
-			textDocumentSync: documents.syncKind,
-			definitionProvider: true,
-			// Tell the client that the server supports code completion
-			completionProvider: {
-				resolveProvider: true
-			},
-			documentOnTypeFormattingProvider: {
-				firstTriggerCharacter: "\n",
-				moreTriggerCharacter: [" "]
-			}
-		}
-	};
+  let capabilities = params.capabilities;
+  hasDiagnosticRelatedInformationCapability =
+    capabilities.textDocument &&
+    capabilities.textDocument.publishDiagnostics &&
+    capabilities.textDocument.publishDiagnostics.relatedInformation;
+  return {
+    capabilities: {
+      textDocumentSync: documents.syncKind,
+      definitionProvider: true,
+      // Tell the client that the server supports code completion
+      completionProvider: {
+        resolveProvider: true
+      },
+      documentOnTypeFormattingProvider: {
+        firstTriggerCharacter: "\n",
+        moreTriggerCharacter: [" "]
+      }
+    }
+  };
 });
 
 // The content of a text document has changed. This event is emitted
 // when the text document first opened or when its content has changed.
 documents.onDidChangeContent(change => {
-	validateTextDocument(change.document);
+  validateTextDocument(change.document);
 });
 // If the document closed
-documents.onDidClose((textDocument) => {
-	//Clear the computed diagnostics to VSCode.
-	connection.sendDiagnostics({ uri: textDocument.document.uri, diagnostics: [] });
+documents.onDidClose(textDocument => {
+  //Clear the computed diagnostics to VSCode.
+  connection.sendDiagnostics({
+    uri: textDocument.document.uri,
+    diagnostics: []
+  });
 });
 
 /**
  * Create diagnostics for all errors or warnings
- * 
+ *
  * @param textDocument
  */
-export async function validateTextDocument(textDocument: TextDocument): Promise<void> {
-	getConfig<Boolean>("autodiagnostic").then(autodiagnostic => {
-		if (autodiagnostic) {
-			new Diagnostician().diagnose(
-				textDocument,
-				fileName => {
-					return sendExternalPreprocessExecution(fileName);
-				},
-				message => {
-					return externalDiagnosticFilter(message);
-				}
-			).then(diagnostics => {
-				//Send the computed diagnostics to VSCode.
-				connection.sendDiagnostics({ uri: textDocument.uri, diagnostics: diagnostics });
-
-			});
-		}
-	});
+export async function validateTextDocument(
+  textDocument: TextDocument
+): Promise<void> {
+  getConfig<Boolean>("autodiagnostic").then(autodiagnostic => {
+    if (autodiagnostic) {
+      new Diagnostician()
+        .diagnose(
+          textDocument,
+          fileName => {
+            return sendExternalPreprocessExecution(fileName);
+          },
+          message => {
+            return externalDiagnosticFilter(message);
+          }
+        )
+        .then(diagnostics => {
+          //Send the computed diagnostics to VSCode.
+          connection.sendDiagnostics({
+            uri: textDocument.uri,
+            diagnostics: diagnostics
+          });
+        });
+    }
+  });
 }
 
 /**
@@ -96,8 +105,8 @@
  * @param uri current URI of the file open in editor
  */
 export function sendExternalPreprocessExecution(uri: string) {
-	var files = [uri];
-	return connection.sendRequest<string>("custom/runPreprocessor", [files]);
+  var files = [uri];
+  return connection.sendRequest<string>("custom/runPreprocessor", [files]);
 }
 
 /**
@@ -106,7 +115,7 @@
  * @param section
  */
 export function getConfig<T>(section: string) {
-	return connection.sendRequest<T>("custom/configPreproc", section);
+  return connection.sendRequest<T>("custom/configPreproc", section);
 }
 
 /**
@@ -115,61 +124,89 @@
  * @param section
  */
 export function externalDiagnosticFilter(diagnosticMessage: string) {
-	return connection.sendRequest<boolean>("custom/diagnosticFilter", diagnosticMessage);
+  return connection.sendRequest<boolean>(
+    "custom/diagnosticFilter",
+    diagnosticMessage
+  );
 }
 
 // This handler provides the initial list of the completion items.
-connection.onCompletion((_textDocumentPosition: TextDocumentPositionParams): CompletionItem[] => {
-	let items: CompletionItem[] = [];
-	let line = _textDocumentPosition.position.line;
-	let column = _textDocumentPosition.position.character;
-	let fullDocument = documents.get(_textDocumentPosition.textDocument.uri);
-	if (fullDocument) {
-		new CobolCompletionItemFactory(line, column, fullDocument).generateCompletionItems().forEach(element => {
-			items.push(element);
-		});
-	}
-	return items;
+connection.onCompletion(
+  (_textDocumentPosition: TextDocumentPositionParams): CompletionItem[] => {
+    let items: CompletionItem[] = [];
+    let line = _textDocumentPosition.position.line;
+    let column = _textDocumentPosition.position.character;
+    let fullDocument = documents.get(_textDocumentPosition.textDocument.uri);
+    if (fullDocument) {
+      new CobolCompletionItemFactory(line, column, fullDocument)
+        .generateCompletionItems()
+        .forEach(element => {
+          items.push(element);
+        });
+    }
+    return items;
+  }
+);
+
+/**
+ * Document formatter
+ */
+connection.onDocumentOnTypeFormatting(
+  (params: DocumentOnTypeFormattingParams) => {
+    let line = params.position.line;
+    let column = params.position.character;
+    let fullDocument = documents.get(params.textDocument.uri);
+    if (fullDocument) {
+      let formatter = new CobolFormatter(line, column, fullDocument);
+      if (hasTypedEnter(params.ch)) {
+        return formatter.formatWhenEnterIsPressed();
+      } else {
+        return formatter.formatWhenSpaceIsPressed();
+      }
+    }
+    return [];
+  }
+);
+
+/**
+ * Retrun if the character that has been typed is a enter
+ *
+ * @param ch
+ */
+export function hasTypedEnter(ch: string) {
+  return ch == "\n";
+}
+
+connection.onInitialized(() => {
+  // Register for all configuration changes.
+  connection.client.register(
+    DidChangeConfigurationNotification.type,
+    undefined
+  );
 });
 
-
-/**
- * Document formatter
- */
-connection.onDocumentOnTypeFormatting((params: DocumentOnTypeFormattingParams) => {
-	let line = params.position.line;
-	let column = params.position.character;
-	let fullDocument = documents.get(params.textDocument.uri);
-	if (fullDocument) {
-		let lines = fullDocument.getText().split("\r\n");
-<<<<<<< HEAD
-		return new CobolFormatter().formatWhenKeyIsPressed(lines, lineNumber, params.ch);
-=======
-		return new CobolFormatter(line, column, fullDocument).formatWhenKeyIsPressed();
->>>>>>> 08d40037
-	}
-	return [];
-});
-
-
-connection.onInitialized(() => {
-	// Register for all configuration changes.
-	connection.client.register(
-		DidChangeConfigurationNotification.type,
-		undefined
-	);
-});
-
-connection.onDefinition((params: TextDocumentPositionParams): Thenable<Location> | Thenable<undefined> | undefined => {
-	let fullDocument = documents.get(params.textDocument.uri);
-	if (fullDocument) {
-		let text = fullDocument.getText();
-		let word = getLineText(text, params.position.line, params.position.character);
-		return createPromiseForWordDeclaration(text, word, params.textDocument.uri);
-	} else {
-		return undefined;
-	}
-});
+connection.onDefinition(
+  (
+    params: TextDocumentPositionParams
+  ): Thenable<Location> | Thenable<undefined> | undefined => {
+    let fullDocument = documents.get(params.textDocument.uri);
+    if (fullDocument) {
+      let text = fullDocument.getText();
+      let word = getLineText(
+        text,
+        params.position.line,
+        params.position.character
+      );
+      return createPromiseForWordDeclaration(
+        text,
+        word,
+        params.textDocument.uri
+      );
+    } else {
+      return undefined;
+    }
+  }
+);
 
 // Make the text document manager listen on the connection
 // for open, change and close text document events
@@ -177,35 +214,39 @@
 // Listen on the connection
 connection.listen();
 
-
 // This handler resolve additional information for the item selected in
 // the completion list.
 connection.onCompletionResolve(
-	(item: CompletionItem): CompletionItem => {
-		switch (item.data) {
-			case 1: {
-				item.documentation = 'Serão inseridas cláusulas PIC e VALUE IS nos lugares apropriados.';
-				break;
-			}
-			case 2: {
-				item.documentation = 'Será gerado PERFORM para execução do parágrafo especificado.';
-				break;
-			}
-			case 3: {
-				item.documentation = 'Será gerado MOVE com o cursor na posição da primeira variável.';
-				break;
-			}
-			case 4: {
-				item.documentation = 'Será gerado TO com o cursor na posição da segunda variável.';
-				break;
-			}
-			case 5: {
-				item.documentation = 'Será gerado o comando EVALUATE com o cursor na posição da variável.';
-				break;
-			}
-		}
-		return item;
-	}
+  (item: CompletionItem): CompletionItem => {
+    switch (item.data) {
+      case 1: {
+        item.documentation =
+          "Serão inseridas cláusulas PIC e VALUE IS nos lugares apropriados.";
+        break;
+      }
+      case 2: {
+        item.documentation =
+          "Será gerado PERFORM para execução do parágrafo especificado.";
+        break;
+      }
+      case 3: {
+        item.documentation =
+          "Será gerado MOVE com o cursor na posição da primeira variável.";
+        break;
+      }
+      case 4: {
+        item.documentation =
+          "Será gerado TO com o cursor na posição da segunda variável.";
+        break;
+      }
+      case 5: {
+        item.documentation =
+          "Será gerado o comando EVALUATE com o cursor na posição da variável.";
+        break;
+      }
+    }
+    return item;
+  }
 );
 
 /**
@@ -215,9 +256,13 @@
  * @param line line
  * @param column column
  */
-export function getLineText(documentText: string, line: number, column: number) {
-	var currentLine = documentText.split("\n")[line];
-	return new CobolWordFinder().findWordAt(currentLine, column);
+export function getLineText(
+  documentText: string,
+  line: number,
+  column: number
+) {
+  var currentLine = documentText.split("\n")[line];
+  return new CobolWordFinder().findWordAt(currentLine, column);
 }
 
 /**
@@ -227,35 +272,42 @@
  * @param word the target word which declaration will be searched
  * @param uri URI of the current file open in editor
  */
-export function createPromiseForWordDeclaration(documentFullText: string, word: string, uri: string, ) {
-	// Creates an external promise so the reject function can be called when no definition
-	// is found for the specified word
-	return new Promise<Location>((resolve) => {
-		// If the word is too small
-		if (word.length < 3) {
-			resolve(undefined);
-			return;
-		}
-		// Cache filename where the declaration is searched before
-		// invoking Cobol preprocessor
-		let cacheFileName = buildCacheFileName(uri);
-		// Creates a promise to find the word declaration
-		new Find(documentFullText).findDeclaration(word, new Path(uri), cacheFileName, () => {
-			// Runs Cobol preprocessor on client-side
-			return sendExternalPreprocExpanderExecution(uri, cacheFileName);
-		}).then((position: RechPosition) => {
-			// If the delcaration was found on an external file
-			if (position.file) {
-				// Retrieves the location on the external file
-				resolve(createLocation(position.file, position));
-			} else {
-				// Retrieves the location on the current file
-				resolve(createLocation(uri, position));
-			}
-		}).catch(() => {
-			resolve(undefined);
-		});
-	});
+export function createPromiseForWordDeclaration(
+  documentFullText: string,
+  word: string,
+  uri: string
+) {
+  // Creates an external promise so the reject function can be called when no definition
+  // is found for the specified word
+  return new Promise<Location>(resolve => {
+    // If the word is too small
+    if (word.length < 3) {
+      resolve(undefined);
+      return;
+    }
+    // Cache filename where the declaration is searched before
+    // invoking Cobol preprocessor
+    let cacheFileName = buildCacheFileName(uri);
+    // Creates a promise to find the word declaration
+    new Find(documentFullText)
+      .findDeclaration(word, new Path(uri), cacheFileName, () => {
+        // Runs Cobol preprocessor on client-side
+        return sendExternalPreprocExpanderExecution(uri, cacheFileName);
+      })
+      .then((position: RechPosition) => {
+        // If the delcaration was found on an external file
+        if (position.file) {
+          // Retrieves the location on the external file
+          resolve(createLocation(position.file, position));
+        } else {
+          // Retrieves the location on the current file
+          resolve(createLocation(uri, position));
+        }
+      })
+      .catch(() => {
+        resolve(undefined);
+      });
+  });
 }
 
 /**
@@ -264,8 +316,8 @@
  * @param uri current URI of the file open in editor
  */
 export function buildCacheFileName(uri: string) {
-	var path = new Path(uri).fullPathWin();
-	return "c:\\tmp\\PREPROC\\" + new Path(path).fileName();
+  var path = new Path(uri).fullPathWin();
+  return "c:\\tmp\\PREPROC\\" + new Path(path).fileName();
 }
 
 /**
@@ -275,9 +327,12 @@
  * @param cacheFileName Cache filename where the declaration is searched before
  * invoking Cobol preprocessor
  */
-export function sendExternalPreprocExpanderExecution(uri: string, cacheFileName: string) {
-	var files = [uri, cacheFileName];
-	return connection.sendRequest("custom/runPreprocExpander", [files]);
+export function sendExternalPreprocExpanderExecution(
+  uri: string,
+  cacheFileName: string
+) {
+  var files = [uri, cacheFileName];
+  return connection.sendRequest("custom/runPreprocExpander", [files]);
 }
 
 /**
@@ -287,11 +342,10 @@
  * @param position
  */
 export function createLocation(uri: string, position: RechPosition) {
-	let firstCharRange = Range.create(
-		Position.create(position.line, position.column),
-		Position.create(position.line, position.column)
-	);
-	let fileUri = uri.replace(/\\\\/g, "/").replace("F:", "file:///F%3A");
-	return Location.create(fileUri, firstCharRange);
-}
-
+  let firstCharRange = Range.create(
+    Position.create(position.line, position.column),
+    Position.create(position.line, position.column)
+  );
+  let fileUri = uri.replace(/\\\\/g, "/").replace("F:", "file:///F%3A");
+  return Location.create(fileUri, firstCharRange);
+}