--- conflicted
+++ resolved
@@ -1,336 +1,4 @@
 {
-<<<<<<< HEAD
-    "fileTypes": [
-        "scbl",
-        "cbl",
-        "cpy",
-        "cob",
-        "dds",
-        "ss",
-        "wks",
-        "pco"
-    ],
-    "name": "COBOL",
-    "patterns": [
-        {
-            "comment": "### PERSONALIZADO: Coloriza a declaração de parágrafo",
-            "match": "(^       (\\w|\\-|\\(([\\w!@#])+\\))+\\.$)",
-            "name": "support.function.cobol"
-        },
-        {
-            "comment": "### PERSONALIZADO: Coloriza o nome do parágrafo na chamada PERFORM thru",
-            "match": "(?i:perform)\\s+([\\w]+?\\-[\\w\\-]+?)\\s(?i:thru)\\s([\\w]+\\-[\\w\\-]+)",
-            "captures": {
-                "0": {
-                    "name": "keyword.verb.cobol"
-                },
-                "1": {
-                    "name": "support.function.cobol"
-                },
-                "2": {
-                    "name": "support.function.cobol"
-                }
-            }
-        },
-        {
-            "comment": "### PERSONALIZADO: Coloriza o nome do parágrafo na chamada via GO TO ou PERFORM",
-            "match": "(?i:perform|go\\s+to)\\s+([\\w]+\\-(\\w|\\-|\\(([a-z!@#])+\\))+)",
-            "captures": {
-                "0": {
-                    "name": "keyword.verb.cobol"
-                },
-                "1": {
-                    "name": "support.function.cobol"
-                }
-            }
-        },
-        {
-            "match": "(^[ \\*][ \\*][ \\*][ \\*][ \\*][ \\*])(\\*.*$)",
-            "name": "comment.line.cobol.fixed"
-        },
-        {
-            "match": "(^[0-9\\s][0-9\\s][0-9\\s][0-9\\s][0-9\\s][0-9\\s])(\\*.*$)",
-            "captures": {
-                "1": {
-                    "name": "constant.numeric.cobol"
-                },
-                "2": {
-                    "name": "comment.line.cobol.fixed"
-                }
-            }
-        },
-        {
-            "match": "(^[0-9a-zA-Z\\s][0-9a-zA-Z\\s][0-9a-zA-Z\\s][0-9a-zA-Z\\s][0-9a-zA-Z\\s][0-9a-zA-Z\\s])(\\*.*$)",
-            "captures": {
-                "1": {
-                    "name": "constant.numeric.cobol,meta.symbol.cobol"
-                },
-                "2": {
-                    "name": "comment.line.cobol.fixed"
-                }
-            }
-        },
-        {
-            "match": "^\\*.*$",
-            "name": "comment.line.cobol.fixed"
-        },
-        {
-            "match": "(?:^|\\s+)(?i:\\$\\s*set\\s+)(ilusing.*)$",
-            "captures": {
-                "0": {
-                    "name": "comment.line.set.cobol"
-                },
-                "1": {
-                    "name": "keyword.control.import"
-                },
-                "2": {
-                    "name": "comment.line.set.cobol"
-                }
-            }
-        },
-        {
-            "match": "(?:^|\\s+)(?i:\\$\\s*set\\s)((?i:01SHUFFLE|64KPARA|64KSECT|AUXOPT|CHIP|DATALIT|EANIM|EXPANDDATA|FIXING|FLAG-CHIP|MASM|MODEL|OPTSIZE|OPTSPEED|PARAS|PROTMODE|REGPARM|SEGCROSS|SEGSIZE|SIGNCOMPARE|SMALLDD|TABLESEGCROSS|TRICKLECHECK|\\s)+).*$",
-            "captures": {
-                "0": {
-                    "name": "comment.line.set.cobol.1"
-                },
-                "1": {
-                    "name": "invalid.illegal.directive"
-                },
-                "2": {
-                    "name": "comment.line.set.cobol.2"
-                }
-            }
-        },
-        {
-            "match": "(?:^|\\s+)(?i:\\$\\s*set\\s|>>cbl\\s)(.*)$",
-            "captures": {
-                "0": {
-                    "name": "comment.line.set.cobol"
-                },
-                "1": {
-                    "name": "variable.cobol"
-                },
-                "2": {
-                    "name": "comment.line.set.cobol"
-                }
-            }
-        },
-        {
-            "match": "\\$(?i:if|else|then|display|xfd|end)(.*$)",
-            "name": "meta.preprocessor"
-        },
-        {
-            "match": "(?:^|\\s+)>>(?i:if|else|elif|end-if)(?:$|\\s.*$)",
-            "name": "invalid.illegal.cobol"
-        },
-        {
-            "match": "(\\*>.*$)",
-            "name": "comment.line.modern"
-        },
-        {
-            "match": "(>>.*)$",
-            "name": "strong comment.line.set.acucobol"
-        },
-        {
-            "match": "([nN][xX]|[hHxX])'\\h*'",
-            "name": "constant.numeric.integer.hexadecimal.cobol"
-        },
-        {
-            "match": "([nN][xX]|[hHxX])'.*'",
-            "name": "invalid.illegal.hexadecimal.cobol"
-        },
-        {
-            "match": "([nN][xX]|[hHxX])\"\\h*\"",
-            "name": "constant.numeric.integer.hexadecimal.cobol"
-        },
-        {
-            "match": "([nN][xX]|[hHxX])\".*\"",
-            "name": "invalid.illegal.hexadecimal.cobol"
-        },
-        {
-            "match": "[oO]\"[0-7]*\"",
-            "name": "constant.numeric.integer.octal.cobol"
-        },
-        {
-            "match": "[oO]\".*\"",
-            "name": "invalid.illegal.octal.cobol"
-        },
-        {
-            "match": "(#)([0-9a-zA-Z][a-zA-Z\\-0-9]+)",
-            "name": "meta.symbol.cobol.forced"
-        },
-        {
-            "match": "((?<![-_])((?i:installation|author|source-computer|object-computer|date-written|security|date-compiled)\\.)(.*))",
-            "captures": {
-                "1": {
-                    "name": "keyword.verb.cobol"
-                },
-                "2": {
-                    "name": "keyword.verb.cobol"
-                },
-                "3": {
-                    "name": "comment.line.cobol.ignored"
-                }
-            },
-            "end": "(\\.)"
-        },
-        {
-            "match": "(?<=(\\(|\\[))((\\-\\+)*[0-9 ,\\.\\+\\-\\*\\/]+)(?=(\\)|\\]))",
-            "name": "constant.numeric.cobol",
-            "captures": {
-                "1": {
-                    "name": "keyword.start.bracket.cobol"
-                },
-                "2": {
-                    "name": "constant.numeric.cobol"
-                },
-                "3": {
-                    "name": "keyword.end.bracket.cobol"
-                }
-            },
-            "comment": "simple numerics in () and []"
-        },
-        {
-            "match": "(\\-|\\+)?((([0-9]+(\\.[0-9]+))|(\\.[0-9]+))((e|E)(\\+|-)?[0-9]+)?)([LlFfUuDd]|UL|ul)?(?=\\s|\\.$|\\.\\s|,|\\))",
-            "name": "constant.numeric.cobol"
-        },
-        {
-            "match": "(\\-|\\+)?([0-9]+)(?=\\s|\\.$|\\.\\s|,|\\))",
-            "name": "constant.numeric.cobol"
-        },
-        {
-            "match": "(?<![-_])(?i:true|false|null|nulls)(?=\\s|\\.|,|\\)|$)",
-            "name": "constant.language.cobol"
-        },
-        {
-            "match": "(?<![-_])(?i:zeroes|alphabetic|alphanumeric|zeros|zeros|zero|spaces|space|quotes|quote|low-values|low-value|high-values|high-value)(?=\\s+|\\.|,|\\))",
-            "name": "constant.language.figurative.cobol"
-        },
-        {
-            "begin": "(?i:exec\\s+sql)",
-            "name": "string.quoted.cobol.sql",
-            "patterns": [
-                {
-                    "match": "(\\:([0-9a-zA-Z\\-_])*)",
-                    "name": "variable.cobol"
-                },
-                {
-                    "include": "source.sql"
-                }
-            ],
-            "end": "(?i:end\\-exec)",
-            "endCaptures": "string.quoted.cobol.sql"
-        },
-        {
-            "begin": "(?i:exec\\s+cics)",
-            "name": "string.quoted.cobol.cics",
-            "patterns": [
-                {
-                    "match": "(\\()(.*)(\\))",
-                    "captures": {
-                        "1": {
-                            "name": "keyword.start.bracket.cobol"
-                        },
-                        "2": {
-                            "name": "variable.cobol"
-                        },
-                        "3": {
-                            "name": "keyword.end.bracket.cobol"
-                        }
-                    }
-                }
-            ],
-            "end": "(?i:end\\-exec)",
-            "endCaptures": "string.quoted.cobol.cics"
-        },
-        {
-            "begin": "(?i:exec\\s+sqlims)",
-            "name": "string.quoted.cobol.sqlims",
-            "patterns": [
-                {
-                    "match": "(\\:([a-zA-Z\\-])*)",
-                    "name": "variable.cobol"
-                },
-                {
-                    "include": "source.sql"
-                }
-            ],
-            "end": "(?i:end\\-exec)",
-            "endCaptures": "string.quoted.cobol.sqlims"
-        },
-        {
-            "begin": "(?i:exec\\s+ado)",
-            "name": "string.quoted.cobol.ado",
-            "patterns": [
-                {
-                    "match": "(\\:([a-zA-Z\\-])*)",
-                    "name": "variable.cobol"
-                },
-                {
-                    "include": "source.sql"
-                }
-            ],
-            "end": "(?i:end\\-exec)",
-            "endCaptures": "string.quoted.cobol.ado"
-        },
-        {
-            "begin": "(?i:exec\\s+html)",
-            "name": "string.quoted.cobol.html",
-            "patterns": [
-                {
-                    "include": "text.html.basic"
-                },
-                {
-                    "include": "text.html.basic"
-                }
-            ],
-            "end": "(?i:end\\-exec)",
-            "endCaptures": "string.quoted.cobol.html"
-        },
-        {
-            "begin": "\"",
-            "beginCaptures": {
-                "0": {
-                    "name": "punctuation.definition.string.begin.cobol"
-                }
-            },
-            "end": "(\"|$)",
-            "endCaptures": {
-                "0": {
-                    "name": "punctuation.definition.string.end.cobol"
-                }
-            },
-            "name": "string.quoted.double.cobol"
-        },
-        {
-            "begin": "'",
-            "beginCaptures": {
-                "0": {
-                    "name": "punctuation.definition.string.begin.cobol"
-                }
-            },
-            "end": "('|$)",
-            "endCaptures": {
-                "0": {
-                    "name": "punctuation.definition.string.end.cobol"
-                }
-            },
-            "name": "string.quoted.single.cobol"
-        },
-        {
-            "begin": "[zZ]\"",
-            "beginCaptures": {
-                "0": {
-                    "name": "punctuation.definition.string.begin.cobol"
-                }
-            },
-            "end": "(\"|$)",
-            "endCaptures": {
-                "0": {
-                    "name": "punctuation.definition.string.end.cobol"
-                }
-=======
   "fileTypes": [
     "scbl",
     "cbl",
@@ -345,7 +13,7 @@
   "patterns": [
     {
       "comment": "Color paragraph declaration",
-      "match": "(^       [\\w\\-]+\\.$)",
+      "match": "(^       (\\w|\\-|\\(([\\w!@#])+\\))+\\.$)",
       "name": "support.function.cobol"
     },
     {
@@ -358,14 +26,14 @@
         "1": {
           "name": "support.function.cobol"
         },
-        "2":{
+        "2": {
           "name": "support.function.cobol"
         }
       }
     },
     {
       "comment": "Color paragraph name on GO TO or PERFORM",
-      "match": "(?i:perform|go\\s+to)\\s+([\\w]+\\-[\\w\\-]+)",
+      "match": "(?i:perform|go\\s+to)\\s+([\\w]+\\-(\\w|\\-|\\(([a-z!@#])+\\))+)",
       "captures": {
         "0": {
           "name": "keyword.verb.cobol"
@@ -376,7 +44,7 @@
       }
     },
     {
-      "match" : "(^[ \\*][ \\*][ \\*][ \\*][ \\*][ \\*])(\\*.*$)",
+      "match": "(^[ \\*][ \\*][ \\*][ \\*][ \\*][ \\*])(\\*.*$)",
       "name": "comment.line.cobol.fixed"
     },
     {
@@ -406,7 +74,7 @@
       "name": "comment.line.cobol.fixed"
     },
     {
-      "match": "(?:^|\\s+)(?i:\\$\\s*set\\s+)(ilusing.*)$",
+      "match": "(?:^|\\s+)(?i:>>cbl\\s)(.*)$",
       "captures": {
         "0": {
           "name": "comment.line.set.cobol"
@@ -434,7 +102,7 @@
       }
     },
     {
-      "match": "(?:^|\\s+)(?i:>>cbl\\s)(.*)$",
+      "match": "(?:^|\\s+)(?i:\\$\\s*set\\s|>>cbl\\s)(.*)$",
       "captures": {
         "0": {
           "name": "comment.line.set.cobol"
@@ -460,7 +128,7 @@
       "name": "comment.line.modern"
     },
     {
-      "match" : "(>>.*)$",
+      "match": "(>>.*)$",
       "name": "strong comment.line.set.acucobol"
     },
     {
@@ -562,326 +230,57 @@
           "captures": {
             "1": {
               "name": "keyword.start.bracket.cobol"
->>>>>>> 543f4353
             },
-            "name": "string.quoted.double.cobol"
-        },
-        {
-            "begin": "[zZ]'",
-            "beginCaptures": {
-                "0": {
-                    "name": "punctuation.definition.string.begin.cobol"
-                }
+            "2": {
+              "name": "variable.cobol"
             },
-            "end": "'",
-            "endCaptures": {
-                "0": {
-                    "name": "punctuation.definition.string.end.cobol"
-                }
-            },
-            "name": "string.quoted.single.cobol"
-        },
-        {
-            "begin": "[nN]\"",
-            "beginCaptures": {
-                "0": {
-                    "name": "punctuation.definition.string.begin.cobol"
-                }
-            },
-            "end": "(\"|$)",
-            "endCaptures": {
-                "0": {
-                    "name": "punctuation.definition.string.end.cobol"
-                }
-            },
-            "name": "string.quoted.double.cobol"
-        },
-        {
-            "begin": "[nN]'",
-            "beginCaptures": {
-                "0": {
-                    "name": "punctuation.definition.string.begin.cobol"
-                }
-            },
-            "end": "'",
-            "endCaptures": {
-                "0": {
-                    "name": "punctuation.definition.string.end.cobol"
-                }
-            },
-            "name": "string.quoted.single.cobol"
-        },
-        {
-            "match": "(?i:id\\s+division|identification\\s+division|identification|property-id|getter|setter|entry|function-id|end\\s+attribute|attribute|interface-id|indexer-id|factory|ctl|class-control|options|environment\\s+division|environment-name|environment-value|environment|configuration\\s+section|configuration|decimal-point\\s+is|console\\s+is|call-convention|special-names|cursor\\s+is|update|picture\\s+symbol|currency\\s+sign|currency|repository|input-output\\s+section|input-output|file\\s+section|file-control|select|optional|i-o-control|data\\s+division|working-storage\\s+section|working-storage|section|local-storage|linkage\\s+section|linkage|communication|report|screen\\s+section|object-storage|object\\s+section|class-object|fd|rd|cd|sd|printing|procedure\\s+division|procedure|references|debugging|end\\s+declaratives|declaratives|end\\s+static|end\\s+factory|end\\s+class-object|based-storage|size|font|national-edited|national)(?=\\s|\\.)",
-            "name": "keyword.identifiers.cobol"
-        },
-        {
-            "match": "(?i:enum-id|valuetype-id|operator-id|method-id|class-id|program-id|attribute-id|iterator-id|implements|inherits|constraints|constrain)(?=\\s|\\.|,)",
-            "name": "keyword.verbs.cobol"
-        },
-        {
-            "match": "(?<![-_])(?i:end\\s+enum|end\\s+interface|end\\s+class|end\\s+property|end\\s+method|end\\s+object|end\\s+iterator|end\\s+function|end\\s+operator|end\\s+program|end\\s+indexer|create|reset|instance|delegate|end-delegate|delegate-id|declare|exception-object|json-code|as|stop\\s+run|stop)(?=\\s|\\.|,|\\))",
-            "name": "keyword.identifiers.cobol"
-        },
-        {
-            "match": "\\s+(?i:attach\\s+method|attach\\s+del|attach|detach\\s+del|detach\\s+method|detach|method|del)(?=\\s|\\.|,|$)",
-            "name": "keyword.identifiers.cobol"
-        },
-        {
-            "match": "\\s+(?i:sync\\s+(?i:on))(?=\\s|\\.|,)",
-            "name": "keyword.other.sync.cobol"
-        },
-        {
-            "match": "\\s+(?i:try|finally|catch|end-try|throw)(?=\\s|\\.|,|$)",
-            "name": "keyword.control.catch-exception.cobol"
-        },
-        {
-            "match": "(?<![-_])(?i:select|use|thru|varying|giving|remainder|tallying|through|until|execute|returning|using|\\+\\+include|copy|replace)(?=\\s)",
-            "name": "keyword.otherverbs.cobol"
-        },
-        {
-            "match": "(?<![-_])(?i:assign|external|organization|indexed|column|plus|line\\*s*sequential|sequential|access|dynamic|relative|label|block|contains|standard|records|record\\s+key|record|is|alternate|duplicates|reel|tape|terminal|disk\\sfilename|disk|disc|recording\\smode|mode|random)(?=\\s|\\.|,)",
-            "name": "keyword.identifers.cobol"
-        },
-        {
-            "match": "(?<![-_])(?i:function)\\s(?i:max|min|integer-of-date|integer-of-day|integer-part|integer|date-to-yyyymmdd|year-to-yyyy|day-to-yyyyddd|exp|exception-file|exception-location|exception-statement|exception-status|e|variance|integer-of-date|rem|pi|factorial|sqrt|log10|fraction-part|mean|exp|log|char|day-of-integer|date-of-integer|exp10|atan|integer-part|tan|sin|cos|midrange|addr|acos|asin|annuity|present-value|integer-of-day|ord-max|ord-min|ord|random|integer-of-date|sum|sign|standard-deviation|median|reverse|abs|upper-case|lower-case|char-national|numval|mod|range|length|locale-date|locale-time-from-seconds|locale-time|seconds-past-midnight|stored-char-length|substitute-case|substitute|seconds-from-formatted-time|seconds=past-midnight|trim|length-an|numval-c|current-date|national-of|display-of|when-compiled|integer-of-boolean|combined-datetime|concatenate)(?=\\s|\\.|\\(|\\)|,|$)",
-            "name": "support.function.cobol"
-        },
-        {
-            "match": "(?<![-_])(?i:end-accept|end-add|end-sync|end-compute|end-delete|end-display|end-divide|end-set|end-multiply|end-of-page|end-read|end-receive|end-return|end-rewrite|end-search|end-start|end-string|end-subtract|end-unstring|end-write|program|class|interface|enum|interface)(?=\\s|\\.|,)",
-            "name": "keyword.verbs.cobol"
-        },
-        {
-            "match": "(?<![-_])(?:by value|by reference|by content|property-value)(?=\\s|\\.|,)",
-            "name": "keyword.other.cobol"
-        },
-        {
-            "match": "(?<![-_])(?i:attr-string|automatic|auto-skip|footing|next|group|indicate|source|control|full|required|of|input|output|i-o|extend|file|error|exception|overflow|goto|off|on|proceed|procedures|procedure|through|invalid|data|normal|eop|returning|to|for|giving|into|by|remainder|also|numeric|free|depending|converting|replacing|after|before|all|leading|first|recursive|initialized|global|initial|resident|reference|content|are|renames|like|format\\stime|values|omitted|value|ascending|descending|key|retry|until|varying|with|no|advancing|up|down|uccurs|ignore\\s+lock|lock|length|delimited|count|delimiter|redefines|from\\s+console|from\\s+command-line|from\\s+user\\s+name|from\\s+day\\s+yyyyddd|from\\s+day|from\\s+time|from\\s+day-of-week|from\\s+escape|from\\s+day\\s+yyyyddd|from\\s+date\\s+yyyymmdd|from\\s+date|from|raising|crt\\s+status|status|class|upon\\s+crt|upon|lines|linage|auto|line|position|col|reports|code-set|reporting|arithmetic|localize|program|class|interface|in|at\\s+end|page|name)(?=\\s|\\.|,)",
-            "name": "keyword.identifers.cobol"
-        },
-        {
-            "match": "(?<![-_])(?i:type|new)\\s+([a-zA-Z][a-zA-Z0-9\\$\\-\\._]*|[a-zA-Z])(?=\\.$)",
-            "captures": {
-                "0": {
-                    "name": "keyword.verbs.cobol"
-                },
-                "1": {
-                    "name": "storage.type.cobol"
-                }
-            },
-            "comment": "type ssss "
-        },
-        {
-            "match": "(?<![-_])(?i:string)(?=\\s+value|\\.)",
-            "name": "storage.type.cobol"
-        },
-        {
-            "match": "(?<![-_])(?i:bit|binary-char|binary-char-unsigned|binary-short|binary-short-unsigned|binary.long|binary-c-long|binary-long-unsigned|binary-long|binary-double|binary-double-unsigned|float-short|float-extended|float-long|bit|condition-value|characters|character\\s+type|character|comma|crt|decimal|object\\+sreference|object-reference|object|list|dictionary|unsigned)(?=\\s|\\.|,|\\]|\\[)",
-            "name": "storage.type.cobol"
-        },
-        {
-            "match": "(operator-id\\s+[+\\-\\*\\/])",
-            "name": "keyword.operator-id.cobol",
-            "captures": {
-                "1": {
-                    "name": "keyword.other.verb.cobol"
-                },
-                "2": {
-                    "name": "meta.symbol.cobol"
-                }
-            },
-            "comment": "operator-id ssss "
-        },
-        {
-            "match": "(?i:self)(\\:\\:)([0-9a-zA-Z_\\-\\.]*)(?=\\.$)",
-            "captures": {
-                "1": {
-                    "name": "punctuation.accessor.cobol.b3"
-                },
-                "2": {
-                    "name": "entity.name.function.b3"
-                }
-            },
-            "comment": " ::.. "
-        },
-        {
-            "match": "(\\:\\:)([0-9a-zA-Z_\\-\\.]*)",
-            "captures": {
-                "1": {
-                    "name": "punctuation.accessor.cobol"
-                },
-                "2": {
-                    "name": "entity.name.function.cobol"
-                }
-            },
-            "comment": " ::.. "
-        },
-        {
-            "match": "(?<![-_])(?i:type)\\s+([0-9a-zA-Z\\.]*)",
-            "captures": {
-                "0": {
-                    "name": "keyword.verbs.cobol.aa"
-                },
-                "1": {
-                    "name": "storage.type.cobol.bb"
-                }
+            "3": {
+              "name": "keyword.end.bracket.cobol"
             }
-        },
-        {
-            "match": "(?<![-_])(?i:exit)\\s+(?i:paragraph|perform(\\s+cycle)*)(?=\\s|\\.|,|$)",
-            "name": "keyword.control.flow.js"
-        },
-        {
-            "match": "(?<![-_])(?i:if|else|end-if|exit\\s+program|exit\\s+method|evaluate|end-evaluate|perform|end-perform|when\\s+other|when|continue|call|end-call|invoke|go\\s+to|sort|merge|use|xml|parse|stop\\s+run|goback|raise|exit\\s+function)(?=\\s|\\.|,|$)",
-            "name": "keyword.control.cobol"
-        },
-        {
-            "match": "(?<![-_])(?i:accept|add|address|allocate|call|cancel|chain|close|commit|compute|continue|delete|disable|display|bell|divide|eject|enable|enter|evaluate|exhibit|named|exit|free|generate|go\\s+to|initialize\\sonly|initialize|initiate|inspect|merge|end-set|set|end-invoke|invoke\\s+run|invoke|move|corresponding|corr|multiply|otherwise|open|sharing|sort-merge|purge|ready|read|receive|release|return|rewrite|rounded|rollback|search|send|sort|collating\\s+sequence|collating|start|service|subtract|suppress|terminate|then|unlock|string|unstring|validate|write|next|statement|sentence)(?=\\s|\\.|,|$)",
-            "name": "keyword.verbs.cobol"
-        },
-        {
-            "match": "(?<![-_])(?i:picture\\s+is|picture|pic\\s+is|pic)\\s+[-+sS\\*$09aAbBxXpPnNzZ/,.]*\\([0-9]*\\)[vV][-+sS\\*$09aAbBxXpPnNzZ/,\\.]*\\([0-9]*\\)[-|+]",
-            "name": "storage.type.picture.cobol"
-        },
-        {
-            "match": "(?<![-_])(?i:picture\\s+is|picture|pic\\s+is|pic)\\s+[-+sS\\*$09aAbBxXpPnNzZ/,.]*\\([0-9]*\\)[vV][-+sS\\*$09aAbBxXpPnNzZ/,\\.]*\\([0-9]*\\)",
-            "name": "storage.type.picture.cobol"
-        },
-        {
-<<<<<<< HEAD
-            "match": "(?<![-_])(?i:picture\\s+is|picture|pic\\s+is|pic)\\s+[-+sS\\*$09aAbBxXpPnNzZ/,.]*\\([0-9]*\\)[vV\\.][-+s\\*$09aAbBsSnNxXzZ/,]*[0-9]*",
-            "name": "storage.type.picture.cobol"
-        },
-        {
-            "match": "(?<![-_])(?i:picture\\s+is|picture|pic\\s+is|pic)\\s+[-+sS\\*$09aAbBsSnpPNxXzZ/,.]*\\([0-9]*\\)[Vv\\.][-+s\\*0$9aAbBsSnNxpPXzZ/,]*",
-            "name": "storage.type.picture.cobol"
-        },
-        {
-            "match": "(?<![-_])(?i:picture\\s+is|picture|pic\\s+is|pic)\\s+[-+sS\\*$09aAbBsSnpPNxXzZ/,.]*\\([0-9]*\\)[-+s\\*0$9aAbBsSnNxpPXzZ/,]*[Vv\\.][-+s\\*0$9aAbBsSnNxpPXzZ/,]*",
-            "name": "storage.type.picture.cobol"
-        },
-        {
-            "match": "(?<![-_])(?i:picture\\s+is|picture|pic\\s+is|pic)\\s+[-+sS\\*$09aAbBsSnpPNxXzZ/,.]*\\([0-9]*\\)[-+s\\*0$9aAbBsSnNxpPXzZ/,]*",
-            "name": "storage.type.picture.cobol"
-        },
-        {
-            "match": "(?<![-_])(?i:picture\\s+is|picture|pic\\s+is|pic)\\s+[-+sS\\*$09aAbBsSnpNNxXzZ/,.]*\\([0-9]*\\)",
-            "name": "storage.type.picture.cobol"
-        },
-        {
-            "match": "(?<![-_])(?i:picture\\s+is|picture|pic\\s+is|pic)\\s+[sS]?[9aAbBsSnNxXzZ]*[Vv][9aAxbXzZ]*\\([0-9]*\\)",
-            "name": "storage.type.picture.cobol"
-        },
-        {
-            "match": "(?<![-_])(?i:picture\\s+is|picture|pic\\s+is|pic)\\s+[sS]?[9aAbBsSnNxXzZ]*[Vv][9aAxbXzZ]*",
-            "name": "storage.type.picture.cobol"
-        },
-        {
-            "match": "(?<![-_])(?i:picture\\s+is|picture|pic\\s+is|pic)\\s+[-+\\*$9aAbBsSnpPNxXzZ/,.vV]*",
-            "name": "storage.type.picture.cobol"
-        },
-        {
-            "match": "(?<![-_])(?i:computational-1|comp-1|computational-2|comp-2|computational-3|comp-3|computational-4|comp-4|computational-x|comp-x|computational-5|comp-5|computational-6|comp-6|computational-n|comp-n|packed-decimal|index|float|double|signed-short|unsigned-short|signed-int|unsigned-int|signed-long|unsigned-long|comp|computational|usage\\sis\\sdisplay|usage\\sis\\sfont|usage display|binary|mutex-pointer|data-pointer|thread-pointer|sempahore-pointer|event-pointer|program-pointer|procedure-pointer|pointer|window|subwindow|control-type|thread|menu|variant|layout-manager|occurs|typedef|any|times|blank\\s+screen|blank|usage\\sis|is\\spartial|usage|justified|just|right|signed|trailing\\s+separate|sign|seperate)(?=\\s|\\.|,)",
-            "name": "storage.type.picture.cobol"
-        },
-        {
-            "match": "(\\s+|^)(?:foreground-color|background-color|prompt|underline|reverse-video|no-echo|highlight|blink)",
-            "name": "keyword.screens.cobol"
-        },
-        {
-            "match": "(?<![-_])(?i:internal|public|protected|final|private|static|new|abstract|override|readonly|property)(?=\\s|\\.|,)",
-            "name": "storage.modifier.cobol"
-        },
-        {
-            "match": "\\s+(?i:=|!=|<|>|<=|>=|<>|\\+|\\-|\\*|\\/|b-and|b-or|b-xor|b-exor|b-not|b-left|b-right|and|or|equals)(?=\\s+|\\.|,|$)",
-            "name": "keyword.operator.logical.cobol"
-        },
-        {
-            "match": "\\s+(?i:(is\\s)?(not\\s)?equal(\\sto)?)(?=\\s+|\\.|,|$)",
-            "name": "keyword.operator.logical.cobol"
-        },
-        {
-            "match": "\\s+(?i:(is\\s)?(not\\s)?(greater|less)(\\sthan)?)(?=\\s+|\\.|,|$)",
-            "name": "keyword.operator.logical.cobol"
-        },
-        {
-            "match": "(?i:not\\s+at\\s+end)",
-            "name": "keyword.verbs.cobol"
-        },
-        {
-            "match": "(?i:not)(?=\\s+|\\.|$)",
-            "name": "keyword.operator.logical.cobol"
-        },
-        {
-            "match": "(?!-)(?i:installation|author|source-computer|object-computer|date-written|date-compiled)(?=\\s|\\.|,)",
-            "name": "keyword.verbs.cobol"
-        },
-        {
-            "match": "(?<![-_])(?i:sysout-flush|sysin|stderr|stdout|csp|stdin|sysipt|sysout|sysprint|syslist|syslst|printer|syserr|console|c01|c02|c03|c04|c05|c06|c07|c08|c09|c10|c11|c12|formfeed|switch-0|switch-10|switch-11|switch-12|switch-13|switch-13|switch-14|switch-15|switch-1|switch-2|switch-3|switch-4|switch-5|switch-6|switch-7|switch-8|switch-9|sw0|sw11|sw12|sw13|sw14|sw15|sw1|sw2|sw3|sw4|sw5|sw6|sw7|sw8|sw9|sw10|lc_all|lc_collate|lc_ctype|lc_messages|lc_monetary|lc_numeric|lc_time|ucs-4|utf-8|utf-16)(?=\\s|\\.|,|$)",
-            "name": "support.type.cobol"
-        },
-        {
-            "match": "(?<![-_])(?i:end-xml|processing.*procedure|xml\\sparse|xml|xml-information|xml-text|xml-schema|xml-ntext|xml-namespace|xml-namespace-prefix|xml-event|xml-declaration|xml-code|xml-nnamespace-prefix|xml-nnamespace)(?=\\s|\\.|,|$)",
-            "name": "keyword.xml.cobol"
-        },
-        {
-            "match": "(?<![-_])(?i:json\\s+generate|json|end-json|name\\sof)(?=\\s|\\.|$)",
-            "name": "keyword.json.cobol"
-        },
-        {
-            "match": "(?<![-_])(?i:modify|inquire|title|event|center|label-offset|cell|help-id|cells|push-button|list-box|label|default-font|id|no-tab|unsorted|color|height|width|bind|thread|erase|modeless|scroll|system|menu|title-bar|wrap|destroy|resizeable|user-gray|large-font|newline|3-d|data-columns|display-columns|alignment|separation|cursor-frame-width|divider-color|drag-color|heading-color|heading-divider-color|num-rows|record-data|tiled-headings|vpadding|centered-headings|column-headings|self-act|cancel-button|vscroll|report-composer|clsid|primary-interface|active-x-control|default-interface|default-source|auto-minimize|auto-resize|resource|engraved|initial-state|frame|acuactivexcontrol|activex-res|grid|box|message|namespace|class-name|module|constructor|version|strong|culture|method|handle|exception-value|read-only|dividers|graphical|indexed|termination-value|permanent|boxed|visible|centered)(?=\\s|\\.|,|;|$)",
-            "name": "keyword.cobol.acu strong"
-        },
-        {
-            "match": "(?<![-_])(?i:System-Info|Terminal-Info)(?=\\s|\\.|$)",
-            "name": "support.type.cobol.acu strong"
-        },
-        {
-            "begin": "(?i:remarks)",
-            "beginCaptures": {
-                "0": {
-                    "name": "keyword.cobol"
-                }
-            },
-            "name": "comment.block.cobol.remark",
-            "end": "(?i:end\\-remark|\\*{Bench}end|environment\\s+division|data\\s+division|working-storage\\s+section)",
-            "endCaptures": {
-                "0": {
-                    "name": "keyword.cobol"
-                }
-            }
-        },
-        {
-            "match": "(?<![-_])(?i:alter)(?=\\s|\\.)",
-            "name": "invalid.illegal.cobol"
-        },
-        {
-            "match": "(?i:filler)",
-            "name": "keyword.filler.cobol"
-        },
-        {
-            "match": "(?<![-_])(?i:date|day-of-week|day|debug-content|debug-item|debug-line|debug-item|debug-sub-1|debug-sub-2|debug-sub-3|shift-in|shift-out|sort-control|sort-core-size|sort-file-size|sort-message|sort-return|sort-mode-size|sort-return|tally|time|when-compiled|line-counter|page-counter|return-code|linage-counter|debug-line|debug-name|debug-contents)(?=\\s+|\\.|$)",
-            "name": "variable.language"
-        },
-        {
-            "match": "(?<![-_])(?i:self)",
-            "name": "keyword.other.self.cobol"
-        },
-        {
-            "match": "(?<![-_])(?i:super)",
-            "name": "keyword.other.super.cobol"
-        },
-        {
-            "match": "(^[0-9][0-9][0-9][0-9][0-9][0-9])",
-            "name": "constant.numeric.integer"
-        },
-        {
-            "match": "(?i:([a-z0-9]|\\(([a-z!@#])+\\))([a-z\\-0-9]|\\(([a-z!@#])+\\))+)",
-            "name": "variable.cobol"
-        }
-    ],
-    "scopeName": "source.cobol"
-=======
+          }
+        }
+      ],
+      "end": "(?i:end\\-exec)",
+      "endCaptures": "string.quoted.cobol.cics"
+    },
+    {
+      "begin": "(?i:exec\\s+sqlims)",
+      "name": "string.quoted.cobol.sqlims",
+      "patterns": [
+        {
+          "match": "(\\:([a-zA-Z\\-])*)",
+          "name": "variable.cobol"
+        },
+        {
+          "include": "source.sql"
+        }
+      ],
+      "end": "(?i:end\\-exec)",
+      "endCaptures": "string.quoted.cobol.sqlims"
+    },
+    {
+      "begin": "(?i:exec\\s+ado)",
+      "name": "string.quoted.cobol.ado",
+      "patterns": [
+        {
+          "match": "(\\:([a-zA-Z\\-])*)",
+          "name": "variable.cobol"
+        },
+        {
+          "include": "source.sql"
+        }
+      ],
+      "end": "(?i:end\\-exec)",
+      "endCaptures": "string.quoted.cobol.ado"
+    },
+    {
+      "begin": "(?i:exec\\s+html)",
+      "name": "string.quoted.cobol.html",
+      "patterns": [
+        {
+          "include": "text.html.basic"
+        },
+        {
           "include": "text.html.basic"
         }
       ],
@@ -1095,8 +494,12 @@
       }
     },
     {
-      "match" : "(?<![-_])(?i:if|else|end-if|exit\\s+program|exit\\s+method|evaluate|end-evaluate|perform|end-perform|when\\s+other|when|continue|call|end-call|invoke|go\\s+to|sort|merge|use|xml|parse|stop\\s+run|goback|raise|exit\\s+function)(?=\\s|\\.|,|$)",
-      "name" : "keyword.control.cobol"
+      "match": "(?<![-_])(?i:exit)\\s+(?i:paragraph|perform(\\s+cycle)*)(?=\\s|\\.|,|$)",
+      "name": "keyword.control.flow.js"
+    },
+    {
+      "match": "(?<![-_])(?i:if|else|end-if|exit\\s+program|exit\\s+method|evaluate|end-evaluate|perform|end-perform|when\\s+other|when|continue|call|end-call|invoke|go\\s+to|sort|merge|use|xml|parse|stop\\s+run|goback|raise|exit\\s+function)(?=\\s|\\.|,|$)",
+      "name": "keyword.control.cobol"
     },
     {
       "match": "(?<![-_])(?i:accept|add|address|allocate|call|cancel|chain|close|commit|compute|continue|delete|disable|display|bell|divide|eject|enable|enter|evaluate|exhibit|named|exit|free|generate|go\\s+to|initialize\\sonly|initialize|initiate|inspect|merge|end-set|set|end-invoke|invoke\\s+run|invoke|move|corresponding|corr|multiply|otherwise|open|sharing|sort-merge|purge|ready|read|receive|release|return|rewrite|rounded|rollback|search|send|sort|collating\\s+sequence|collating|start|service|subtract|suppress|terminate|then|unlock|string|unstring|validate|write|next|statement|sentence)(?=\\s|\\.|,|$)",
@@ -1156,15 +559,15 @@
     },
     {
       "match": "\\s+(?i:=|!=|<|>|<=|>=|<>|\\+|\\-|\\*|\\/|b-and|b-or|b-xor|b-exor|b-not|b-left|b-right|and|or|equals)(?=\\s+|\\.|,|$)",
-      "name": "keyword.operator.cobol"
+      "name": "keyword.operator.logical.cobol"
     },
     {
       "match": "\\s+(?i:(is\\s)?(not\\s)?equal(\\sto)?)(?=\\s+|\\.|,|$)",
-      "name": "keyword.operator.cobol"
+      "name": "keyword.operator.logical.cobol"
     },
     {
       "match": "\\s+(?i:(is\\s)?(not\\s)?(greater|less)(\\sthan)?)(?=\\s+|\\.|,|$)",
-      "name": "keyword.operator.cobol"
+      "name": "keyword.operator.logical.cobol"
     },
     {
       "match": "(?i:not\\s+at\\s+end)",
@@ -1172,7 +575,7 @@
     },
     {
       "match": "(?i:not)(?=\\s+|\\.|$)",
-      "name": "keyword.operator.cobol"
+      "name": "keyword.operator.logical.cobol"
     },
     {
       "match": "(?!-)(?i:installation|author|source-computer|object-computer|date-written|date-compiled)(?=\\s|\\.|,)",
@@ -1237,12 +640,10 @@
       "match": "(^[0-9][0-9][0-9][0-9][0-9][0-9])",
       "name": "constant.numeric.integer"
     },
-
-    {
-      "match": "([0-9a-zA-Z][a-zA-Z\\-0-9]+)",
-      "name": "meta.symbol.cobol"
+    {
+      "match": "(?i:([a-z0-9]|\\(([a-z!@#])+\\))([a-z\\-0-9]|\\(([a-z!@#])+\\))+)",
+      "name": "variable.cobol"
     }
   ],
   "scopeName": "source.cobol"
->>>>>>> 543f4353
 }